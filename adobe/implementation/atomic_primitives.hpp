--- conflicted
+++ resolved
@@ -17,11 +17,8 @@
     #include <iostream>
 #endif
 
-<<<<<<< HEAD
 #include <atomic>
 
-=======
->>>>>>> 3f7a1d43
 #include <boost/static_assert.hpp>
 
 #include <adobe/typeinfo.hpp>
@@ -38,12 +35,8 @@
 template <typename T>
 struct atomic
 {
-<<<<<<< HEAD
-    typedef T              value_type;
-=======
     typedef T value_type;
 
->>>>>>> 3f7a1d43
     typedef std::atomic<T> type;
 };
 
