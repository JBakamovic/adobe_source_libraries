/*
    Copyright 2005-2007 Adobe Systems Incorporated
    Distributed under the MIT License (see accompanying file LICENSE_1_0_0.txt
    or a copy at http://stlab.adobe.com/licenses.html)
*/

/**************************************************************************************************/

#ifndef ADOBE_SHA_HPP
#define ADOBE_SHA_HPP

/**************************************************************************************************/

<<<<<<< HEAD
#include <array>
#include <cassert>
#include <cstring>

/**************************************************************************************************/
=======
#include <adobe/config.hpp>

#include <array>
#include <limits>

#include <adobe/algorithm/copy.hpp>

/*************************************************************************************************/
>>>>>>> f3bf7443

namespace adobe {

/**************************************************************************************************/

namespace implementation {

/**************************************************************************************************/

#if !defined(ADOBE_NO_DOCUMENTATION)

<<<<<<< HEAD
/**************************************************************************************************/

template <typename T>
constexpr std::size_t bitsizeof()
{ return sizeof(T) * 8; }
=======
/*************************************************************************************************/

template <typename I> // I models InputIterator
struct bit_packer {
    typedef typename std::iterator_traits<I>::value_type value_type;

    static_assert(sizeof(value_type) == 1, "value_type size mismatch.");

    bit_packer(I first, I last) : first_m(first), bitsize_m(std::distance(first, last)) {}

    bit_packer(I first, std::uint64_t bitsize) : first_m(first), bitsize_m(bitsize) {}

    template <typename T>
    inline std::size_t operator()(T& result) {
        return byte_pack(result);
    }

private:
    template <typename T>
    std::size_t byte_pack(T& result) {
        std::size_t to_pack(sizeof(T));

        result = 0;

        while (to_pack != 0 && bitsize_m != 0) {
            std::size_t shift_count(8 * (to_pack - 1));
            T mask(T(255) << shift_count);

            result |= (T(*first_m) << shift_count) & mask;

            if (bitsize_m >= 8) {
                bitsize_m -= 8;
            } else {
                std::size_t remaining(static_cast<std::size_t>(to_pack * 8 - bitsize_m));

                bitsize_m = 0;

                return remaining;
            }

            ++first_m;
            --to_pack;
        }

        return to_pack * 8;
    }

    I first_m;
    std::uint64_t bitsize_m;
};

/*************************************************************************************************/

template <typename T>
constexpr std::size_t bitsizeof() {
    return sizeof(T) * 8;
}
>>>>>>> f3bf7443

/**************************************************************************************************/

template <std::size_t N, typename T>
<<<<<<< HEAD
inline T shr(T x)
{
=======
inline T shr(const T& x) {
>>>>>>> f3bf7443
    static_assert(N < bitsizeof<T>(), "shr size mismatch.");

    return x >> N;
}

template <std::size_t N, typename T>
<<<<<<< HEAD
inline T rotr(T x)
{
=======
inline T rotr(const T& x) {
>>>>>>> f3bf7443
    static_assert(N < bitsizeof<T>(), "rotr size mismatch.");

    constexpr std::size_t l_shift = bitsizeof<T>() - N;

    return (x >> N) | (x << l_shift);
}

template <std::size_t N, typename T>
<<<<<<< HEAD
inline T rotl(T x)
{
=======
inline T rotl(const T& x) {
>>>>>>> f3bf7443
    static_assert(N < bitsizeof<T>(), "rotl size mismatch.");

    constexpr std::size_t r_shift = bitsizeof<T>() - N;

    return (x << N) | (x >> r_shift);
}

/**************************************************************************************************/

template <typename T>
inline T ch(T x, T y, T z) {
    return (x & y) ^ (~x & z);
}

template <typename T>
inline T parity(T x, T y, T z) {
    return x ^ y ^ z;
}

template <typename T>
inline T maj(T x, T y, T z) {
    return (x & y) ^ (x & z) ^ (y & z);
}

/**************************************************************************************************/

<<<<<<< HEAD
template <typename HashTraits, typename I>
void stuff_into_state(typename HashTraits::message_block_type& state,
                      std::uint16_t&                           stuff_bit_offset,
                      std::size_t                              num_bits,
                      I&                                       first)
{
    typedef HashTraits                                           traits_type;
    typedef typename traits_type::message_block_type::value_type value_type;

    constexpr std::size_t value_size_k = sizeof(value_type);
    constexpr std::size_t value_bitsize_k = value_size_k * 8;

    /*
    We are given the stuff bit offset in terms of the whole message block. From there we need to
    derive which element of the array we are going to stuff into, and the shift within that element.
    Then we stuff bytes from *first, decreasing the internal shift until we hit zero (stuffing from
    most significant bit to least significant). Then we advance to the next element, reset the shift
    to far-right, and keep going.

    For values that come in less than a byte the high bits are where the value is stored, not the
    low bits.
    */

    std::size_t element = stuff_bit_offset / value_bitsize_k;
    std::size_t shift = value_bitsize_k - 8 -               // most sig bit, less bitsizeof(*first)
                        stuff_bit_offset % value_bitsize_k; // bits already stuffed.
    value_type* dst(&state[element]);

    /*
    As soon as we've gone once through this loop, we'll be on a byte boundary. If we don't go
    through the loop we'll be off a byte boundary and will have to shift the next byte appropriately
    (it should shift 0 when we've been through this loop, effectively a nop.)
    */
    while (num_bits >= 8)
    {
        *dst |= (value_type(*first++) & value_type(0xff)) << shift;

        if (shift == 0)
        {
            ++dst;
=======
template <bool UseMB14, typename HashTraits>
struct message_block_part_14_set_t {
    typedef HashTraits traits_type;
    typedef typename traits_type::message_block_type message_block_type;
    typedef typename message_block_type::value_type message_block_value_type;

    static constexpr std::size_t half_max_message_bitsize_k =
        traits_type::max_message_bitsize_k / 2;

    void operator()(message_block_value_type& mbp14, std::uint64_t num_bits) {
        message_block_value_type message_block_value_type_max(
            std::numeric_limits<message_block_value_type>::max());

        mbp14 = static_cast<message_block_value_type>((num_bits >> (half_max_message_bitsize_k)) &
                                                      message_block_value_type_max);
    }
};
>>>>>>> f3bf7443

            shift = value_bitsize_k - 8;
        }
        else
        {
            shift -= 8;
        }

<<<<<<< HEAD
        num_bits -= 8;

        stuff_bit_offset += 8;
    }
=======
template <typename HashTraits>
struct message_block_part_14_set_t<false, HashTraits> {
    typedef HashTraits traits_type;
    typedef typename traits_type::message_block_type message_block_type;
    typedef typename message_block_type::value_type message_block_value_type;

    void operator()(message_block_value_type& mbp14, std::uint64_t) { mbp14 = 0; }
};
>>>>>>> f3bf7443

    // sub-byte leftovers which need to be shifted into place.
    if (num_bits)
    {
        /*
        dst is a window of size value_bitsize_k. The message ends somewhere in the window
        [ value_bitsize_k .. 1 ], meaning our leftovers get their high order bit pushed to position
        [ value_bitsize_k - 1 .. 0 ]. Since we know the value is in the low-8-bits of a
        value_bitsize_k-sized window, we need to shift the value either up or down, depending on
        where the message ended.

        message_end is the bit location of the last bit of the message. This can be value_bitsize_k,
        implying the message ended on the value_type boundary.
        */
        std::size_t message_end(value_bitsize_k - (stuff_bit_offset % value_bitsize_k));
        value_type  v(*first++ & 0xff); // our value in the low 8 bits.

        if (message_end < 8) // shift down
            v >>= 8 - message_end;
        else if (message_end > 8) // shift up
            v <<= message_end - 8;

        *dst |= v;

        stuff_bit_offset += num_bits;
    }
}

/**************************************************************************************************/
/*
We keep a running message block as state, along with info about the total message length to this
point, as well as the number of bits stuffed in the current message block. Whenever the user wants
to update the message they pass in some data, which we use to stuff the current message block. When
that block fills to capacity we digest it and reset the state to prepare to digest the next message
block. In the end there is work to be done with whatever data might be left over. In finalize, then,
we add the spec'd 1-bit, zero-pad the message if need be, append the length of the message, and
digest that final block. The user gets whatever comes out.

This routine expects whole-byte input until the end of the message, at which point the remainder of
the message can be a subset of 8 bytes. If you're going to be busting up a messages into chunks to
hash it, then you need to do so at the byte boundary until the last chunk.
*/
template <typename HashTraits, typename I>
<<<<<<< HEAD
void block_and_digest(typename HashTraits::message_block_type& state,
                      std::uint16_t&                           stuffed_size,
                      std::uint64_t&                           message_size,
                      typename HashTraits::state_digest_type&  digest,
                      I                                        first,
                      std::uint64_t                            num_bits)
{
    typedef HashTraits                               traits_type;
    typedef typename traits_type::message_block_type message_block_type;
    typedef typename message_block_type::value_type  message_block_value_type;

    // The size of the message block in bits. Either 512 or 1024.
    constexpr std::size_t message_blocksize_k = traits_type::message_blocksize_k;

    /*
    The SHA description has three phases for preparing to digest a message:
        - padding
        - parsing (aka blocking)
        - hash initialization

    All messages are composed of the following:
        - the message (length: num_bits bits)
        - a 1-bit (length: 1 bit)
        - zero padding (varies)
        - the number of bits of the message (max_message_bitsize_k bits)

    This is the padding and blocking phase. Pack the message into 512- or 1024-bit blocks for
    digest, padding the message out with a varible number of zero bits such that the last message
    block is also 512- or 1024-bits long. All blocks will be 100% message except for the last block
    in the digest That last block, then, will be:
        - zero-or-more bits of message
        - the 1 bit
        - zero-or-more bits of zero-bit padding
        - the length of the message (max_message_bitsize_k bits)
    */
    std::size_t bits_available(message_blocksize_k - stuffed_size);

    while (num_bits >= bits_available)
    {
        stuff_into_state<traits_type>(state, stuffed_size, bits_available, first);

        traits_type::digest_message_block(digest, state, stuffed_size);

        message_size += bits_available;
=======
void block_and_digest(typename HashTraits::process_type& digest, I first, std::uint64_t num_bits) {
    typedef HashTraits traits_type;
    typedef typename traits_type::message_block_type message_block_type;
    typedef typename message_block_type::value_type message_block_value_type;

    static constexpr std::size_t max_message_bitsize_k = traits_type::max_message_bitsize_k;
    static constexpr std::size_t half_max_message_bitsize_k = max_message_bitsize_k / 2;
    static constexpr std::size_t message_blocksize_k = traits_type::message_blocksize_k;
    static constexpr std::size_t use_mb_14 =
        half_max_message_bitsize_k < bitsizeof<std::uint64_t>();

    message_block_value_type message_block_value_type_max(
        std::numeric_limits<message_block_value_type>::max());
    message_block_type message_block;
    std::uint64_t message_size(num_bits + max_message_bitsize_k);
    std::uint64_t num_blocks(message_size / message_blocksize_k + 1);
    bool in_padding(false);
    bit_packer<I> bits(first, num_bits);

    while (num_blocks != 0) {
        for (std::size_t i(0); i < 16; ++i) {
            if (!in_padding) {
                std::size_t unset_bits(bits(message_block[i]));

                if (unset_bits != 0) {
                    message_block[i] |= message_block_value_type(1) << (unset_bits - 1);

                    in_padding = true;
                }
            } else {
                if (num_blocks == 1) {
                    // REVISIT (fbrereto) : According to the SHA standard the message length in
                    // the
                    //                      1024-block-size case can be up to 2^128 bits long,
                    //                      but we only support messages up to 2^64 in length.
                    // In
                    //                      all instances when padding in the generic case,
                    // block
                    //                      part 14 would be:
                    //                          mbp14 = (num_bits >>
                    // (half_max_message_bitsize_k)) &
                    //                              message_block_value_type_max
                    //                      But in the 1024-block-size case
                    //                      half_max_message_bitsize_k == num_bits, and we will
                    // get
                    //                      a compiler error basically saying "hey, you're
                    //                      overshifting this value to 0", which would be fine
                    // in
                    //                      this case because the number should be set to 0, but
                    //                      the compiler is still (rightfully) noisy about it.
                    // This
                    //                      workaround forces the right thing to do in that it
                    // sets
                    //                      message block part 14 to zero in this special
                    //                      1024-block-size case, thus sliencing the compiler.

                    if (i == 14)
                        message_block_part_14_set_t<use_mb_14, traits_type>()(message_block[i],
                                                                              num_bits);
                    else if (i == 15)
                        message_block[i] = static_cast<message_block_value_type>(
                            num_bits & message_block_value_type_max);
                    else
                        message_block[i] = 0;
                } else
                    message_block[i] = 0;
            }
        }
>>>>>>> f3bf7443

        num_bits -= bits_available;

        bits_available = message_blocksize_k;
    }

    stuff_into_state<traits_type>(state, stuffed_size, num_bits, first);

    message_size += num_bits;
}

/**************************************************************************************************/

template <typename HashTraits>
<<<<<<< HEAD
typename HashTraits::digest_type finalize(typename HashTraits::message_block_type& state,
                                          std::uint16_t                            stuffed_size,
                                          std::uint64_t                            message_size,
                                          typename HashTraits::state_digest_type&  digest)
{
    /*
    A couple things we have to do in this routine:
        - add a single 1-bit to the end of the message
        - pad out the final block to message_blocksize_k bits, less
          the size of the message
        - add the size of the message to the end.

    There are concessions we make for when these three elements cause us to cross over the block
    boundary, requiring us to digest more than one block as we finalize.
    */

    typedef HashTraits                               traits_type;
    typedef typename traits_type::message_block_type message_block_type;
    typedef typename message_block_type::value_type  value_type;

    // Maximum length of message in bits (2^n); this is n. Either 64 or 128.
    constexpr std::size_t max_message_bitsize_k = traits_type::max_message_bitsize_k;
    // The size of the message block in bits. Either 512 or 1024.
    constexpr std::size_t message_blocksize_k = traits_type::message_blocksize_k;

    constexpr std::size_t value_size_k = sizeof(value_type);
    constexpr std::size_t value_bitsize_k = value_size_k * 8;

    /*
    Stuff into state needs to operate from the assumption that it is taking the most significant
    bits of a value and stuffing them into the message. As such our 1-bit here needs to be in the
    MSB, hence 0x80 and not 1.
    */
    std::uint8_t  one_bit(0x80);
    std::uint8_t* one_bit_ptr(&one_bit);

    stuff_into_state<traits_type>(state, stuffed_size, 1, one_bit_ptr);

    /*
    If that one bit pushed us to the message block boundary, congratulations. Digest the message and
    reset the machine. Do NOT update the message length - the end bit isn't counted as part of the
    message.
    */
    if (stuffed_size == message_blocksize_k)
        traits_type::digest_message_block(digest, state, stuffed_size);

    /*
    Now that we have the last block with (maybe) enough space, find the end and insert the length of
    the message. Fortunately we have a routine for that.

    Note that if there is not enough space to insert the length of the message (i.e., offset will be
    less than stuffed_size) we need to digest the block and try again with an empty one.
    */
    constexpr std::size_t length_offset(message_blocksize_k - max_message_bitsize_k);

    /*
    The length of the message will always go into message block elements 14 and/or 15. (i.e., the
    last two.) State block 15 gets the first half of the size, and state block 14 gets the second
    half.

    In the event we dont have enough room at the end of the message block to add the length of the
    message, digest the block as-is (that is, with some amount of zero-padding at the end), then
    clear it and process another block whose contents are just the length of the message.
    */
    if (stuffed_size > length_offset)
        traits_type::digest_message_block(digest, state, stuffed_size);

    constexpr value_type value_type_mask = static_cast<value_type>(-1);

    /*
    If the message length is longer than what will fit in the last element of the message block,
    slice the high bits of the length off and stuff them into the next-to-last element. Note that
    because of the checks above, we are guaranteed the space will be zero-padded, so we can write
    over it OK.

    The 15th block requires a shift down of the message size, which in the SHA-512 case is a 64-bit
    shift of a 64-bit value, which is undefined according to the C++ standard. (This step is were we
    to store message_size as a 128-bit value, as is allowed by the SHA standard.) As such we derive
    the overshift boolean and give the compiler the freedom to elide the overshift-and-assignment at
    compile-time, eliminating the undefined behavior.
    */
    constexpr bool overshift = value_bitsize_k >= (sizeof(message_size) * 8);

    if (!overshift && message_size > value_type_mask)
        state[14] = (message_size >> value_bitsize_k) & value_type_mask;

    state[15] = message_size & value_type_mask;

    // Digest the final block of this message.
    traits_type::digest_message_block(digest, state, stuffed_size);

    /*
    Once the finalized block(s) have been digested, copy the result to the digest type and get outta
    here. Note that this could crop the number of bits between the state digest and the resulting
    digest, depending on the requirements of the hash algorithm being used.
    */
    typedef typename HashTraits::digest_type digest_type;

    digest_type result = {{ 0 }};

    std::memcpy(&result[0], &digest[0], sizeof(digest_type));

    return result;
}

/**************************************************************************************************/

template <typename HashTraits>
void sha_2_digest_message_block(typename HashTraits::state_digest_type&  digest,
                                typename HashTraits::message_block_type& message_block,
                                std::uint16_t&                           stuffed_size)
{
    /*
    The "sha_2" in the name of this function is in reference to the second generation of SHA
    algorithms (224, 256, 384, and 512), all of which have the same message block process
    implementation.
    */

    typedef HashTraits                                          traits_type;
    typedef typename traits_type::message_block_type            message_block_type;
    typedef typename traits_type::schedule_type                 schedule_type;
    typedef typename traits_type::state_digest_type::value_type digest_value_type;
=======
void sha_2_digest_message_block(typename HashTraits::process_type& digest,
                                const typename HashTraits::message_block_type& message_block) {
    //  The "sha_2" in the name of this function is in
    //  reference to the second generation of SHA algorithms
    //  (224, 256, 384, and 512), all of which have the same
    //  message block process implementation.

    typedef HashTraits traits_type;
    typedef typename traits_type::message_block_type message_block_type;
    typedef typename traits_type::schedule_type schedule_type;
    typedef typename traits_type::process_type::value_type digest_value_type;
>>>>>>> f3bf7443

    schedule_type schedule;

    std::copy(message_block.begin(), message_block.end(), &schedule[0]);

    for (std::size_t t(message_block.size()); t < schedule.size(); ++t)
        schedule[t] = traits_type::small_sigma_1(schedule[t - 2]) + schedule[t - 7] +
                      traits_type::small_sigma_0(schedule[t - 15]) + schedule[t - 16];

    digest_value_type a(digest[0]);
    digest_value_type b(digest[1]);
    digest_value_type c(digest[2]);
    digest_value_type d(digest[3]);
    digest_value_type e(digest[4]);
    digest_value_type f(digest[5]);
    digest_value_type g(digest[6]);
    digest_value_type h(digest[7]);

<<<<<<< HEAD
    for (std::size_t t(0); t < schedule.size(); ++t)
    {
        digest_value_type T1 = h                           +
                               traits_type::big_sigma_1(e) +
                               implementation::ch(e, f, g) +
                               traits_type::k(t)           +
                               schedule[t];
        digest_value_type T2 = traits_type::big_sigma_0(a) +
                               implementation::maj(a, b, c);
=======
    for (std::size_t t(0); t < schedule.size(); ++t) {
        digest_value_type T1 = h + traits_type::big_sigma_1(e) + implementation::ch(e, f, g) +
                               traits_type::k(t) + schedule[t];
        digest_value_type T2 = traits_type::big_sigma_0(a) + implementation::maj(a, b, c);
>>>>>>> f3bf7443
        h = g;
        g = f;
        f = e;
        e = d + T1;
        d = c;
        c = b;
        b = a;
        a = T1 + T2;
    }

    digest[0] += a;
    digest[1] += b;
    digest[2] += c;
    digest[3] += d;
    digest[4] += e;
    digest[5] += f;
    digest[6] += g;
    digest[7] += h;

    // clears potentially sensitive information
    schedule = {{ 0 }};

    // reset the state machine to digest the upcoming block
    message_block = {{ 0 }};
    stuffed_size = 0;
}

/**************************************************************************************************/

<<<<<<< HEAD
struct sha1_traits_t
{
    typedef std::array<std::uint32_t, 5>  state_digest_type;
    typedef std::array<std::uint32_t, 16> message_block_type;
    typedef std::array<std::uint32_t, 80> schedule_type;
    typedef state_digest_type             digest_type;
=======
struct sha1_traits_t {
    typedef std::array<std::uint32_t, 5> process_type;
    typedef std::array<std::uint32_t, 16> message_block_type;
    typedef std::array<std::uint32_t, 80> schedule_type;
    typedef process_type digest_type;
>>>>>>> f3bf7443

    static constexpr std::size_t max_message_bitsize_k = 64;
    static constexpr std::size_t message_blocksize_k = 512;

<<<<<<< HEAD
    static constexpr state_digest_type initial_state()
    {
        return {{ 0x67452301, 0xefcdab89, 0x98badcfe, 0x10325476, 0xc3d2e1f0 }};
    }

    static inline void digest_message_block(state_digest_type&  digest,
                                            message_block_type& message_block,
                                            std::uint16_t&      stuffed_size)
    {
        typedef typename schedule_type::value_type schedule_word;

        schedule_type               schedule;
        constexpr std::uint_fast8_t schedule_size = schedule.size();

        std::memcpy(&schedule[0], &message_block[0], sizeof(message_block_type));

        for (std::size_t t(message_block.size()); t < schedule_size; ++t)
=======
    static inline void reset_digest(process_type& digest) {
        digest[0] = 0x67452301;
        digest[1] = 0xefcdab89;
        digest[2] = 0x98badcfe;
        digest[3] = 0x10325476;
        digest[4] = 0xc3d2e1f0;
    }

    static inline void digest_message_block(process_type& digest,
                                            const message_block_type& message_block) {
        schedule_type schedule;

        adobe::copy(message_block, &schedule[0]);

        for (std::size_t t(message_block.size()); t < schedule.size(); ++t)
>>>>>>> f3bf7443
            schedule[t] = implementation::rotl<1>(schedule[t - 3] ^ schedule[t - 8] ^
                                                  schedule[t - 14] ^ schedule[t - 16]);

        std::uint32_t a(digest[0]);
        std::uint32_t b(digest[1]);
        std::uint32_t c(digest[2]);
        std::uint32_t d(digest[3]);
        std::uint32_t e(digest[4]);
<<<<<<< HEAD
        std::uint32_t T(0);

        // Manually unrolling the loop in this fasion
        // improves the digest speed by about 20%.

        #define A_ROUND(t, F, k) \
                T = implementation::rotl<5>(a) + \
                    F(b, c, d) + \
                    e + \
                    std::uint32_t(k) + \
                    schedule[t]; \
                    e = d; \
                    d = c; \
                    c = implementation::rotl<30>(b); \
                    b = a; \
                    a = T

        #define FIVE_ROUNDS(t, F, k) \
            A_ROUND((t+0), F, k); \
            A_ROUND((t+1), F, k); \
            A_ROUND((t+2), F, k); \
            A_ROUND((t+3), F, k); \
            A_ROUND((t+4), F, k)

        #define TWENTY_ROUNDS(t, F, k) \
            FIVE_ROUNDS((t+0), F, k); \
            FIVE_ROUNDS((t+5), F, k); \
            FIVE_ROUNDS((t+10), F, k); \
            FIVE_ROUNDS((t+15), F, k)

        TWENTY_ROUNDS(0,  implementation::ch,     0x5a827999);
        TWENTY_ROUNDS(20, implementation::parity, 0x6ed9eba1);
        TWENTY_ROUNDS(40, implementation::maj,    0x8f1bbcdc);
        TWENTY_ROUNDS(60, implementation::parity, 0xca62c1d6);
=======

        for (std::size_t t(0); t < schedule.size(); ++t) {
            std::uint32_t T = implementation::rotl<5>(a) + f(t, b, c, d) + e + k(t) + schedule[t];

            e = d;
            d = c;
            c = implementation::rotl<30>(b);
            b = a;
            a = T;
        }
>>>>>>> f3bf7443

        digest[0] += a;
        digest[1] += b;
        digest[2] += c;
        digest[3] += d;
        digest[4] += e;

<<<<<<< HEAD
        // clears potentially sensitive information
        schedule = {{ 0 }};

        // reset the state machine to digest the upcoming block
        message_block = {{ 0 }};
        stuffed_size = 0;
=======
        // clears potentioally sensitive information
        std::memset(&schedule, 0, sizeof(schedule));
    }

    static inline digest_type finalize(const process_type& process) { return process; }

private:
    static inline std::uint32_t f(std::size_t t, std::uint32_t x, std::uint32_t y,
                                  std::uint32_t z) {
        assert(t < 80);

        if (t <= 19)
            return implementation::ch(x, y, z);
        else if (t <= 39)
            return implementation::parity(x, y, z);
        else if (t <= 59)
            return implementation::maj(x, y, z);

        return implementation::parity(x, y, z);
    }

    static inline std::uint32_t k(std::size_t t) {
        assert(t < 80);

        if (t <= 19)
            return 0x5a827999;
        else if (t <= 39)
            return 0x6ed9eba1;
        else if (t <= 59)
            return 0x8f1bbcdc;

        return 0xca62c1d6;
>>>>>>> f3bf7443
    }
};

/**************************************************************************************************/

<<<<<<< HEAD
struct sha256_traits_t
{
    typedef std::array<std::uint32_t, 8>  state_digest_type;
    typedef std::array<std::uint32_t, 16> message_block_type;
    typedef std::array<std::uint32_t, 64> schedule_type;
    typedef state_digest_type             digest_type;
=======
struct sha256_traits_t {
    typedef std::array<std::uint32_t, 8> process_type;
    typedef std::array<std::uint32_t, 16> message_block_type;
    typedef std::array<std::uint32_t, 64> schedule_type;
    typedef process_type digest_type;
>>>>>>> f3bf7443

    static constexpr std::size_t max_message_bitsize_k = 64;
    static constexpr std::size_t message_blocksize_k = 512;

<<<<<<< HEAD
    static constexpr state_digest_type initial_state()
    {
        return
        {{
            0x6a09e667, 0xbb67ae85, 0x3c6ef372, 0xa54ff53a, 0x510e527f, 0x9b05688c, 0x1f83d9ab, 0x5be0cd19
        }};
    }

    static inline void digest_message_block(state_digest_type&  digest,
                                            message_block_type& message_block,
                                            std::uint16_t&      stuffed_size)
        { sha_2_digest_message_block<sha256_traits_t>(digest, message_block, stuffed_size); }

    static inline std::uint32_t big_sigma_0(std::uint32_t x)
        { return implementation::rotr<2>(x) ^ implementation::rotr<13>(x) ^ implementation::rotr<22>(x); }

    static inline std::uint32_t big_sigma_1(std::uint32_t x)
        { return implementation::rotr<6>(x) ^ implementation::rotr<11>(x) ^ implementation::rotr<25>(x); }

    static inline std::uint32_t small_sigma_0(std::uint32_t x)
        { return implementation::rotr<7>(x) ^ implementation::rotr<18>(x) ^ implementation::shr<3>(x); }

    static inline std::uint32_t small_sigma_1(std::uint32_t x)
        { return implementation::rotr<17>(x) ^ implementation::rotr<19>(x) ^ implementation::shr<10>(x); }

    static inline std::uint32_t k(std::size_t t)
    {
        static const std::uint32_t k_set[] =
        {
            0x428a2f98, 0x71374491, 0xb5c0fbcf, 0xe9b5dba5, 0x3956c25b, 0x59f111f1, 0x923f82a4, 0xab1c5ed5,
            0xd807aa98, 0x12835b01, 0x243185be, 0x550c7dc3, 0x72be5d74, 0x80deb1fe, 0x9bdc06a7, 0xc19bf174,
            0xe49b69c1, 0xefbe4786, 0x0fc19dc6, 0x240ca1cc, 0x2de92c6f, 0x4a7484aa, 0x5cb0a9dc, 0x76f988da,
            0x983e5152, 0xa831c66d, 0xb00327c8, 0xbf597fc7, 0xc6e00bf3, 0xd5a79147, 0x06ca6351, 0x14292967,
            0x27b70a85, 0x2e1b2138, 0x4d2c6dfc, 0x53380d13, 0x650a7354, 0x766a0abb, 0x81c2c92e, 0x92722c85,
            0xa2bfe8a1, 0xa81a664b, 0xc24b8b70, 0xc76c51a3, 0xd192e819, 0xd6990624, 0xf40e3585, 0x106aa070,
            0x19a4c116, 0x1e376c08, 0x2748774c, 0x34b0bcb5, 0x391c0cb3, 0x4ed8aa4a, 0x5b9cca4f, 0x682e6ff3,
            0x748f82ee, 0x78a5636f, 0x84c87814, 0x8cc70208, 0x90befffa, 0xa4506ceb, 0xbef9a3f7, 0xc67178f2
        };
=======
    static inline void reset_digest(process_type& digest) {
        digest[0] = 0x6a09e667;
        digest[1] = 0xbb67ae85;
        digest[2] = 0x3c6ef372;
        digest[3] = 0xa54ff53a;
        digest[4] = 0x510e527f;
        digest[5] = 0x9b05688c;
        digest[6] = 0x1f83d9ab;
        digest[7] = 0x5be0cd19;
    }

    static inline void digest_message_block(process_type& digest,
                                            const message_block_type& message_block) {
        sha_2_digest_message_block<sha256_traits_t>(digest, message_block);
    }

    static inline std::uint32_t big_sigma_0(std::uint32_t x) {
        return implementation::rotr<2>(x) ^ implementation::rotr<13>(x) ^
               implementation::rotr<22>(x);
    }

    static inline std::uint32_t big_sigma_1(std::uint32_t x) {
        return implementation::rotr<6>(x) ^ implementation::rotr<11>(x) ^
               implementation::rotr<25>(x);
    }

    static inline std::uint32_t small_sigma_0(std::uint32_t x) {
        return implementation::rotr<7>(x) ^ implementation::rotr<18>(x) ^ implementation::shr<3>(x);
    }

    static inline std::uint32_t small_sigma_1(std::uint32_t x) {
        return implementation::rotr<17>(x) ^ implementation::rotr<19>(x) ^
               implementation::shr<10>(x);
    }
>>>>>>> f3bf7443

    static inline std::uint32_t k(std::size_t t) {
        static const std::uint32_t k_set[] = {
            0x428a2f98, 0x71374491, 0xb5c0fbcf, 0xe9b5dba5, 0x3956c25b, 0x59f111f1, 0x923f82a4,
            0xab1c5ed5, 0xd807aa98, 0x12835b01, 0x243185be, 0x550c7dc3, 0x72be5d74, 0x80deb1fe,
            0x9bdc06a7, 0xc19bf174, 0xe49b69c1, 0xefbe4786, 0x0fc19dc6, 0x240ca1cc, 0x2de92c6f,
            0x4a7484aa, 0x5cb0a9dc, 0x76f988da, 0x983e5152, 0xa831c66d, 0xb00327c8, 0xbf597fc7,
            0xc6e00bf3, 0xd5a79147, 0x06ca6351, 0x14292967, 0x27b70a85, 0x2e1b2138, 0x4d2c6dfc,
            0x53380d13, 0x650a7354, 0x766a0abb, 0x81c2c92e, 0x92722c85, 0xa2bfe8a1, 0xa81a664b,
            0xc24b8b70, 0xc76c51a3, 0xd192e819, 0xd6990624, 0xf40e3585, 0x106aa070, 0x19a4c116,
            0x1e376c08, 0x2748774c, 0x34b0bcb5, 0x391c0cb3, 0x4ed8aa4a, 0x5b9cca4f, 0x682e6ff3,
            0x748f82ee, 0x78a5636f, 0x84c87814, 0x8cc70208, 0x90befffa, 0xa4506ceb, 0xbef9a3f7,
            0xc67178f2};

        assert(t < 64);

        return k_set[t];
    }
<<<<<<< HEAD
=======

    static inline digest_type finalize(const process_type& process) { return process; }
>>>>>>> f3bf7443
};

/**************************************************************************************************/

<<<<<<< HEAD
struct sha224_traits_t : public sha256_traits_t
{
    typedef std::array<std::uint32_t, 7> digest_type;

    static constexpr state_digest_type initial_state()
    {
        return
        {{
            0xc1059ed8, 0x367cd507, 0x3070dd17, 0xf70e5939,
            0xffc00b31, 0x68581511, 0x64f98fa7, 0xbefa4fa4
        }};
=======
struct sha224_traits_t : public sha256_traits_t {
    typedef std::array<std::uint32_t, 7> digest_type;

    static inline void reset_digest(process_type& digest) {
        digest[0] = 0xc1059ed8;
        digest[1] = 0x367cd507;
        digest[2] = 0x3070dd17;
        digest[3] = 0xf70e5939;
        digest[4] = 0xffc00b31;
        digest[5] = 0x68581511;
        digest[6] = 0x64f98fa7;
        digest[7] = 0xbefa4fa4;
    }

    static inline digest_type finalize(const process_type& process) {
        digest_type result = {{0}};

        std::copy(process.begin(), process.begin() + result.size(), &result[0]);

        return result;
>>>>>>> f3bf7443
    }
};

/**************************************************************************************************/

<<<<<<< HEAD
struct sha512_traits_t
{
    typedef std::array<std::uint64_t, 8>  state_digest_type;
    typedef std::array<std::uint64_t, 16> message_block_type;
    typedef std::array<std::uint64_t, 80> schedule_type;
    typedef state_digest_type             digest_type;
=======
struct sha512_traits_t {
    typedef std::array<std::uint64_t, 8> process_type;
    typedef std::array<std::uint64_t, 16> message_block_type;
    typedef std::array<std::uint64_t, 80> schedule_type;
    typedef process_type digest_type;
>>>>>>> f3bf7443

    static constexpr std::size_t max_message_bitsize_k = 128;
    static constexpr std::size_t message_blocksize_k = 1024;

<<<<<<< HEAD
    static constexpr state_digest_type initial_state()
    {
        return
        {{
            0x6a09e667f3bcc908ULL, 0xbb67ae8584caa73bULL, 0x3c6ef372fe94f82bULL, 0xa54ff53a5f1d36f1ULL,
            0x510e527fade682d1ULL, 0x9b05688c2b3e6c1fULL, 0x1f83d9abfb41bd6bULL, 0x5be0cd19137e2179ULL
        }};
    }

    static inline void digest_message_block(state_digest_type&  digest,
                                            message_block_type& message_block,
                                            std::uint16_t&      stuffed_size)
        { sha_2_digest_message_block<sha512_traits_t>(digest, message_block, stuffed_size); }

    static inline std::uint64_t big_sigma_0(std::uint64_t x)
        { return implementation::rotr<28>(x) ^ implementation::rotr<34>(x) ^ implementation::rotr<39>(x); }

    static inline std::uint64_t big_sigma_1(std::uint64_t x)
        { return implementation::rotr<14>(x) ^ implementation::rotr<18>(x) ^ implementation::rotr<41>(x); }

    static inline std::uint64_t small_sigma_0(std::uint64_t x)
        { return implementation::rotr<1>(x) ^ implementation::rotr<8>(x) ^ implementation::shr<7>(x); }

    static inline std::uint64_t small_sigma_1(std::uint64_t x)
        { return implementation::rotr<19>(x) ^ implementation::rotr<61>(x) ^ implementation::shr<6>(x); }

    static inline std::uint64_t k(std::size_t t)
    {
        static const std::uint64_t k_set[] =
        {
            0x428a2f98d728ae22ULL, 0x7137449123ef65cdULL, 0xb5c0fbcfec4d3b2fULL, 0xe9b5dba58189dbbcULL,
            0x3956c25bf348b538ULL, 0x59f111f1b605d019ULL, 0x923f82a4af194f9bULL, 0xab1c5ed5da6d8118ULL,
            0xd807aa98a3030242ULL, 0x12835b0145706fbeULL, 0x243185be4ee4b28cULL, 0x550c7dc3d5ffb4e2ULL,
            0x72be5d74f27b896fULL, 0x80deb1fe3b1696b1ULL, 0x9bdc06a725c71235ULL, 0xc19bf174cf692694ULL,
            0xe49b69c19ef14ad2ULL, 0xefbe4786384f25e3ULL, 0x0fc19dc68b8cd5b5ULL, 0x240ca1cc77ac9c65ULL,
            0x2de92c6f592b0275ULL, 0x4a7484aa6ea6e483ULL, 0x5cb0a9dcbd41fbd4ULL, 0x76f988da831153b5ULL,
            0x983e5152ee66dfabULL, 0xa831c66d2db43210ULL, 0xb00327c898fb213fULL, 0xbf597fc7beef0ee4ULL,
            0xc6e00bf33da88fc2ULL, 0xd5a79147930aa725ULL, 0x06ca6351e003826fULL, 0x142929670a0e6e70ULL,
            0x27b70a8546d22ffcULL, 0x2e1b21385c26c926ULL, 0x4d2c6dfc5ac42aedULL, 0x53380d139d95b3dfULL,
            0x650a73548baf63deULL, 0x766a0abb3c77b2a8ULL, 0x81c2c92e47edaee6ULL, 0x92722c851482353bULL,
            0xa2bfe8a14cf10364ULL, 0xa81a664bbc423001ULL, 0xc24b8b70d0f89791ULL, 0xc76c51a30654be30ULL,
            0xd192e819d6ef5218ULL, 0xd69906245565a910ULL, 0xf40e35855771202aULL, 0x106aa07032bbd1b8ULL,
            0x19a4c116b8d2d0c8ULL, 0x1e376c085141ab53ULL, 0x2748774cdf8eeb99ULL, 0x34b0bcb5e19b48a8ULL,
            0x391c0cb3c5c95a63ULL, 0x4ed8aa4ae3418acbULL, 0x5b9cca4f7763e373ULL, 0x682e6ff3d6b2b8a3ULL,
            0x748f82ee5defb2fcULL, 0x78a5636f43172f60ULL, 0x84c87814a1f0ab72ULL, 0x8cc702081a6439ecULL,
            0x90befffa23631e28ULL, 0xa4506cebde82bde9ULL, 0xbef9a3f7b2c67915ULL, 0xc67178f2e372532bULL,
            0xca273eceea26619cULL, 0xd186b8c721c0c207ULL, 0xeada7dd6cde0eb1eULL, 0xf57d4f7fee6ed178ULL,
            0x06f067aa72176fbaULL, 0x0a637dc5a2c898a6ULL, 0x113f9804bef90daeULL, 0x1b710b35131c471bULL,
            0x28db77f523047d84ULL, 0x32caab7b40c72493ULL, 0x3c9ebe0a15c9bebcULL, 0x431d67c49c100d4cULL,
            0x4cc5d4becb3e42b6ULL, 0x597f299cfc657e2aULL, 0x5fcb6fab3ad6faecULL, 0x6c44198c4a475817ULL
        };

        assert (t < 80);

        return k_set[t];
    }
=======
    static inline void reset_digest(process_type& digest) {
        digest[0] = 0x6a09e667f3bcc908ULL;
        digest[1] = 0xbb67ae8584caa73bULL;
        digest[2] = 0x3c6ef372fe94f82bULL;
        digest[3] = 0xa54ff53a5f1d36f1ULL;
        digest[4] = 0x510e527fade682d1ULL;
        digest[5] = 0x9b05688c2b3e6c1fULL;
        digest[6] = 0x1f83d9abfb41bd6bULL;
        digest[7] = 0x5be0cd19137e2179ULL;
    }

    static inline void digest_message_block(process_type& digest,
                                            const message_block_type& message_block) {
        sha_2_digest_message_block<sha512_traits_t>(digest, message_block);
    }

    static inline std::uint64_t big_sigma_0(std::uint64_t x) {
        return implementation::rotr<28>(x) ^ implementation::rotr<34>(x) ^
               implementation::rotr<39>(x);
    }

    static inline std::uint64_t big_sigma_1(std::uint64_t x) {
        return implementation::rotr<14>(x) ^ implementation::rotr<18>(x) ^
               implementation::rotr<41>(x);
    }

    static inline std::uint64_t small_sigma_0(std::uint64_t x) {
        return implementation::rotr<1>(x) ^ implementation::rotr<8>(x) ^ implementation::shr<7>(x);
    }

    static inline std::uint64_t small_sigma_1(std::uint64_t x) {
        return implementation::rotr<19>(x) ^ implementation::rotr<61>(x) ^
               implementation::shr<6>(x);
    }

    static inline std::uint64_t k(std::size_t t) {
        static const std::uint64_t k_set[] = {
            0x428a2f98d728ae22ULL, 0x7137449123ef65cdULL, 0xb5c0fbcfec4d3b2fULL,
            0xe9b5dba58189dbbcULL, 0x3956c25bf348b538ULL, 0x59f111f1b605d019ULL,
            0x923f82a4af194f9bULL, 0xab1c5ed5da6d8118ULL, 0xd807aa98a3030242ULL,
            0x12835b0145706fbeULL, 0x243185be4ee4b28cULL, 0x550c7dc3d5ffb4e2ULL,
            0x72be5d74f27b896fULL, 0x80deb1fe3b1696b1ULL, 0x9bdc06a725c71235ULL,
            0xc19bf174cf692694ULL, 0xe49b69c19ef14ad2ULL, 0xefbe4786384f25e3ULL,
            0x0fc19dc68b8cd5b5ULL, 0x240ca1cc77ac9c65ULL, 0x2de92c6f592b0275ULL,
            0x4a7484aa6ea6e483ULL, 0x5cb0a9dcbd41fbd4ULL, 0x76f988da831153b5ULL,
            0x983e5152ee66dfabULL, 0xa831c66d2db43210ULL, 0xb00327c898fb213fULL,
            0xbf597fc7beef0ee4ULL, 0xc6e00bf33da88fc2ULL, 0xd5a79147930aa725ULL,
            0x06ca6351e003826fULL, 0x142929670a0e6e70ULL, 0x27b70a8546d22ffcULL,
            0x2e1b21385c26c926ULL, 0x4d2c6dfc5ac42aedULL, 0x53380d139d95b3dfULL,
            0x650a73548baf63deULL, 0x766a0abb3c77b2a8ULL, 0x81c2c92e47edaee6ULL,
            0x92722c851482353bULL, 0xa2bfe8a14cf10364ULL, 0xa81a664bbc423001ULL,
            0xc24b8b70d0f89791ULL, 0xc76c51a30654be30ULL, 0xd192e819d6ef5218ULL,
            0xd69906245565a910ULL, 0xf40e35855771202aULL, 0x106aa07032bbd1b8ULL,
            0x19a4c116b8d2d0c8ULL, 0x1e376c085141ab53ULL, 0x2748774cdf8eeb99ULL,
            0x34b0bcb5e19b48a8ULL, 0x391c0cb3c5c95a63ULL, 0x4ed8aa4ae3418acbULL,
            0x5b9cca4f7763e373ULL, 0x682e6ff3d6b2b8a3ULL, 0x748f82ee5defb2fcULL,
            0x78a5636f43172f60ULL, 0x84c87814a1f0ab72ULL, 0x8cc702081a6439ecULL,
            0x90befffa23631e28ULL, 0xa4506cebde82bde9ULL, 0xbef9a3f7b2c67915ULL,
            0xc67178f2e372532bULL, 0xca273eceea26619cULL, 0xd186b8c721c0c207ULL,
            0xeada7dd6cde0eb1eULL, 0xf57d4f7fee6ed178ULL, 0x06f067aa72176fbaULL,
            0x0a637dc5a2c898a6ULL, 0x113f9804bef90daeULL, 0x1b710b35131c471bULL,
            0x28db77f523047d84ULL, 0x32caab7b40c72493ULL, 0x3c9ebe0a15c9bebcULL,
            0x431d67c49c100d4cULL, 0x4cc5d4becb3e42b6ULL, 0x597f299cfc657e2aULL,
            0x5fcb6fab3ad6faecULL, 0x6c44198c4a475817ULL};

        assert(t < 80);

        return k_set[t];
    }

    static inline digest_type finalize(const process_type& process) { return process; }
>>>>>>> f3bf7443
};

/**************************************************************************************************/

<<<<<<< HEAD
struct sha384_traits_t : public sha512_traits_t
{
    typedef std::array<std::uint64_t, 6> digest_type;

    static constexpr state_digest_type initial_state()
    {
        return
        {{
            0xcbbb9d5dc1059ed8ULL, 0x629a292a367cd507ULL, 0x9159015a3070dd17ULL, 0x152fecd8f70e5939ULL,
            0x67332667ffc00b31ULL, 0x8eb44a8768581511ULL, 0xdb0c2e0d64f98fa7ULL, 0x47b5481dbefa4fa4ULL
        }};
=======
struct sha384_traits_t : public sha512_traits_t {
    typedef std::array<std::uint64_t, 6> digest_type;

    static inline void reset_digest(process_type& digest) {
        digest[0] = 0xcbbb9d5dc1059ed8ULL;
        digest[1] = 0x629a292a367cd507ULL;
        digest[2] = 0x9159015a3070dd17ULL;
        digest[3] = 0x152fecd8f70e5939ULL;
        digest[4] = 0x67332667ffc00b31ULL;
        digest[5] = 0x8eb44a8768581511ULL;
        digest[6] = 0xdb0c2e0d64f98fa7ULL;
        digest[7] = 0x47b5481dbefa4fa4ULL;
    }

    static inline digest_type finalize(const process_type& process) {
        digest_type result = {{0}};

        std::copy(process.begin(), process.begin() + result.size(), &result[0]);

        return result;
>>>>>>> f3bf7443
    }
};

/**************************************************************************************************/

#endif

/**************************************************************************************************/

} // namespace implementation

/**************************************************************************************************/
/**
<<<<<<< HEAD
\defgroup sha SHA (Secure Hash Algorithm)
=======
    \defgroup sha SHA (Secure Hash Algorithm)

    \todo Need to implement sentinel variants of the SHA routines to
          eliminate std::distance altogether.
>>>>>>> f3bf7443
*/
/**
\ingroup sha

Generic engine implementation for SHA-*.

<<<<<<< HEAD
Given the similarity of behavior between the SHA-* class of algorithms,
the core functionality has been encapsulated in this class.

Users of the class can either call one of the one-shot sha::digest
routines or instantiate the class and call sha::update repeatedly,
then retrieve the digest with sha::finalize.
=======
    Users of the class can either call one of the one-shot sha::digest
    routines or instantiate the class and call sha::update repeatedly,
    then retrieve the digest with sha::finalize.
>>>>>>> f3bf7443
*/
template <class Traits>
class sha {
public:
#if !defined(ADOBE_NO_DOCUMENTATION)
    typedef Traits traits_type;
#endif

    /**
    \ingroup sha

    A statically-sized, contiguous array for the resulting SHA-* digest.

    \note the size of this digest will change depending on the SHA
          routine in use.
    */
    typedef typename traits_type::digest_type digest_type;

    /**
    \ingroup sha

    Sets the state of the digest machine to its default.
    */
<<<<<<< HEAD
    sha() :
        message_size_m(0),
        state_m({{0}}),
        state_digest_m(traits_type::initial_state()),
        stuffed_size_m(0)
    { }
=======
    sha() { traits_type().reset_digest(process_m); }
>>>>>>> f3bf7443

    /**
    \ingroup sha

    This routine can be called successively to digest a data over one or more
    steps.

    \pre
        <code>sizeof(std::iterator_traits<I>::value_type)</code> must be 1

    \param first first iterator over the range to digest
    \param last  last iterator over the range to digest

    \note While the SHA standard specifies the ability to process messages up to
          2^128 bits, this routine is limited to
          `sizeof(std::iterator_traits<I>::difference_type) * 8` bits. A
          workaround to the limitation is to call this routine multiple times.
<<<<<<< HEAD
          Even then, the total message length is limited to 2^64 bits.
    */
    template <typename I>
    inline void update(I first, I last)
    {
        typedef typename std::iterator_traits<I>::value_type value_type;

        constexpr std::size_t ibits_k = implementation::bitsizeof<value_type>();

=======
    */
    template <typename I>
    inline void update(I first, I last) {
        typedef typename std::iterator_traits<I>::value_type value_type;

        constexpr std::size_t ibits_k = implementation::bitsizeof<value_type>();

>>>>>>> f3bf7443
        update(first, std::distance(first, last) * ibits_k);
    }

    /**
    \ingroup sha

    This routine can be called successively to digest a data over one or more
    steps.

    \pre
        <code>sizeof(std::iterator_traits<I>::value_type)</code> must be 1

    \param first first iterator over the range to digest
    \param num_bits number of bits to digest

    \note While the SHA standard specifies the ability to process messages up to
          2^128 bits, this routine is limited to messages of 2^64 bits in length.
    */
    template <typename I>
<<<<<<< HEAD
    inline void update(I first, std::uint64_t num_bits)
    {
        implementation::block_and_digest<traits_type>(state_m,
                                                      stuffed_size_m,
                                                      message_size_m,
                                                      state_digest_m,
                                                      first,
                                                      num_bits);
=======
    inline void update(I first, std::uint64_t num_bits) {
        implementation::block_and_digest<traits_type>(process_m, first, num_bits);
>>>>>>> f3bf7443
    }

    /**
    \ingroup sha

    \return The SHA-* digest of the message
    */
<<<<<<< HEAD
    inline digest_type finalize()
    {
        std::uint64_t                            message_size(message_size_m);
        typename traits_type::message_block_type state(state_m);
        typename traits_type::state_digest_type  state_digest(state_digest_m);
        std::uint16_t                            stuffed_size(stuffed_size_m);

        return implementation::finalize<traits_type>(state,
                                                     stuffed_size,
                                                     message_size,
                                                     state_digest);
    }
=======
    inline digest_type finalize() const { return traits_type::finalize(process_m); }
>>>>>>> f3bf7443

    /**
    \ingroup sha

    \pre
        <code>sizeof(std::iterator_traits<I>::value_type)</code> must be 1

    \param first first iterator over the range to digest
    \param last  last iterator over the range to digest

    \note While the SHA standard specifies the ability to process messages up to
          2^128 bits, this routine is limited to
          `sizeof(std::iterator_traits<I>::difference_type) * 8` bits.

    \return The SHA-* digest of the message
    */
    template <typename I>
<<<<<<< HEAD
    static inline digest_type digest(I first, I last)
    {
        typedef typename std::iterator_traits<I>::value_type value_type;

        constexpr std::size_t ibits_k = implementation::bitsizeof<value_type>();

=======
    static inline digest_type digest(I first, I last) {
        typedef typename std::iterator_traits<I>::value_type value_type;

        constexpr std::size_t ibits_k = implementation::bitsizeof<value_type>();

>>>>>>> f3bf7443
        return digest(first, std::distance(first, last) * ibits_k);
    }

    /**
    \ingroup sha

    \pre
        <code>sizeof(std::iterator_traits<I>::value_type)</code> must be 1

    \param first    first iterator over the range to digest
    \param num_bits number of bits to digest

    \note While the SHA standard specifies the ability to process messages up to
<<<<<<< HEAD
          2^128 bits, this routine is limited to messages of 2^64 bits in length.
=======
          2^128 bits, this routine is limited to 2^64 bits.
>>>>>>> f3bf7443

    \return The SHA-* digest of the message
    */
    template <typename I>
<<<<<<< HEAD
    static inline digest_type digest(I first, std::uint64_t num_bits)
    {
=======
    static inline digest_type digest(I first, std::uint64_t num_bits) {
>>>>>>> f3bf7443
        sha instance;

        instance.update(first, num_bits);

        return instance.finalize();
    }

    /**
    Returns the finalized digest as an ASCII string.

    There is also an
    optional parameter to add spaces between elements of the digest, defaulting
    to false.
    */
    static std::string to_string(const typename traits_type::digest_type& digest,
                                 bool spaces = false)
    {
        typedef typename traits_type::digest_type::value_type value_type;

        constexpr const char* lut_k = "0123456789abcdef";
        constexpr std::size_t size_k = sizeof(value_type);
        constexpr std::size_t bitsize_k = implementation::bitsizeof<value_type>();

        bool        first(true);
        std::string result;

        for (const auto& element : digest)
        {
            if (!first && spaces)
                result += ' ';

            first = false;

            for (std::size_t i(0); i < size_k; ++i)
            {
                // shifting instead of a char* pointer walk avoids endian issues
                char c((element >> (bitsize_k - (i + 1) * 8)) & 0xff);
                char hi(lut_k[(c >> 4) & 0xf]);
                char lo(lut_k[c & 0xf]);

                result += hi;
                result += lo;
            }
        }

        return result;
    }

    inline std::string to_string(bool spaces = false)
    {
        return to_string(finalize(), spaces);
    }

#ifndef ADOBE_NO_DOCUMENTATION
private:
    // ordered to try and maximize fastest cache alignment. This
    // could be improved.
    std::uint64_t                            message_size_m;
    typename traits_type::message_block_type state_m;
    typename traits_type::state_digest_type  state_digest_m;
    std::uint16_t                            stuffed_size_m;
#endif
};

/**************************************************************************************************/

/*!
\ingroup sha

\brief A bit-oriented implementation of the SHA-1 Secure Hash Algorithm
*/

typedef sha<implementation::sha1_traits_t> sha1_t;

/*!
\ingroup sha

\brief A bit-oriented implementation of the SHA-224 Secure Hash Algorithm
*/

typedef sha<implementation::sha224_traits_t> sha224_t;

/*!
\ingroup sha

\brief A bit-oriented implementation of the SHA-256 Secure Hash Algorithm
*/

typedef sha<implementation::sha256_traits_t> sha256_t;

/*!
\ingroup sha

\brief A bit-oriented implementation of the SHA-384 Secure Hash Algorithm
*/

typedef sha<implementation::sha384_traits_t> sha384_t;

/*!
\ingroup sha

\brief A bit-oriented implementation of the SHA-512 Secure Hash Algorithm
*/

typedef sha<implementation::sha512_traits_t> sha512_t;

/**************************************************************************************************/

} // namespace adobe

/**************************************************************************************************/

#endif

/**************************************************************************************************/<|MERGE_RESOLUTION|>--- conflicted
+++ resolved
@@ -11,22 +11,11 @@
 
 /**************************************************************************************************/
 
-<<<<<<< HEAD
 #include <array>
 #include <cassert>
 #include <cstring>
 
 /**************************************************************************************************/
-=======
-#include <adobe/config.hpp>
-
-#include <array>
-#include <limits>
-
-#include <adobe/algorithm/copy.hpp>
-
-/*************************************************************************************************/
->>>>>>> f3bf7443
 
 namespace adobe {
 
@@ -38,93 +27,26 @@
 
 #if !defined(ADOBE_NO_DOCUMENTATION)
 
-<<<<<<< HEAD
-/**************************************************************************************************/
-
-template <typename T>
-constexpr std::size_t bitsizeof()
-{ return sizeof(T) * 8; }
-=======
-/*************************************************************************************************/
-
-template <typename I> // I models InputIterator
-struct bit_packer {
-    typedef typename std::iterator_traits<I>::value_type value_type;
-
-    static_assert(sizeof(value_type) == 1, "value_type size mismatch.");
-
-    bit_packer(I first, I last) : first_m(first), bitsize_m(std::distance(first, last)) {}
-
-    bit_packer(I first, std::uint64_t bitsize) : first_m(first), bitsize_m(bitsize) {}
-
-    template <typename T>
-    inline std::size_t operator()(T& result) {
-        return byte_pack(result);
-    }
-
-private:
-    template <typename T>
-    std::size_t byte_pack(T& result) {
-        std::size_t to_pack(sizeof(T));
-
-        result = 0;
-
-        while (to_pack != 0 && bitsize_m != 0) {
-            std::size_t shift_count(8 * (to_pack - 1));
-            T mask(T(255) << shift_count);
-
-            result |= (T(*first_m) << shift_count) & mask;
-
-            if (bitsize_m >= 8) {
-                bitsize_m -= 8;
-            } else {
-                std::size_t remaining(static_cast<std::size_t>(to_pack * 8 - bitsize_m));
-
-                bitsize_m = 0;
-
-                return remaining;
-            }
-
-            ++first_m;
-            --to_pack;
-        }
-
-        return to_pack * 8;
-    }
-
-    I first_m;
-    std::uint64_t bitsize_m;
-};
-
-/*************************************************************************************************/
+/**************************************************************************************************/
 
 template <typename T>
 constexpr std::size_t bitsizeof() {
     return sizeof(T) * 8;
 }
->>>>>>> f3bf7443
 
 /**************************************************************************************************/
 
 template <std::size_t N, typename T>
-<<<<<<< HEAD
 inline T shr(T x)
 {
-=======
-inline T shr(const T& x) {
->>>>>>> f3bf7443
     static_assert(N < bitsizeof<T>(), "shr size mismatch.");
 
     return x >> N;
 }
 
 template <std::size_t N, typename T>
-<<<<<<< HEAD
 inline T rotr(T x)
 {
-=======
-inline T rotr(const T& x) {
->>>>>>> f3bf7443
     static_assert(N < bitsizeof<T>(), "rotr size mismatch.");
 
     constexpr std::size_t l_shift = bitsizeof<T>() - N;
@@ -133,12 +55,8 @@
 }
 
 template <std::size_t N, typename T>
-<<<<<<< HEAD
 inline T rotl(T x)
 {
-=======
-inline T rotl(const T& x) {
->>>>>>> f3bf7443
     static_assert(N < bitsizeof<T>(), "rotl size mismatch.");
 
     constexpr std::size_t r_shift = bitsizeof<T>() - N;
@@ -165,7 +83,6 @@
 
 /**************************************************************************************************/
 
-<<<<<<< HEAD
 template <typename HashTraits, typename I>
 void stuff_into_state(typename HashTraits::message_block_type& state,
                       std::uint16_t&                           stuff_bit_offset,
@@ -206,25 +123,6 @@
         if (shift == 0)
         {
             ++dst;
-=======
-template <bool UseMB14, typename HashTraits>
-struct message_block_part_14_set_t {
-    typedef HashTraits traits_type;
-    typedef typename traits_type::message_block_type message_block_type;
-    typedef typename message_block_type::value_type message_block_value_type;
-
-    static constexpr std::size_t half_max_message_bitsize_k =
-        traits_type::max_message_bitsize_k / 2;
-
-    void operator()(message_block_value_type& mbp14, std::uint64_t num_bits) {
-        message_block_value_type message_block_value_type_max(
-            std::numeric_limits<message_block_value_type>::max());
-
-        mbp14 = static_cast<message_block_value_type>((num_bits >> (half_max_message_bitsize_k)) &
-                                                      message_block_value_type_max);
-    }
-};
->>>>>>> f3bf7443
 
             shift = value_bitsize_k - 8;
         }
@@ -233,21 +131,10 @@
             shift -= 8;
         }
 
-<<<<<<< HEAD
         num_bits -= 8;
 
         stuff_bit_offset += 8;
     }
-=======
-template <typename HashTraits>
-struct message_block_part_14_set_t<false, HashTraits> {
-    typedef HashTraits traits_type;
-    typedef typename traits_type::message_block_type message_block_type;
-    typedef typename message_block_type::value_type message_block_value_type;
-
-    void operator()(message_block_value_type& mbp14, std::uint64_t) { mbp14 = 0; }
-};
->>>>>>> f3bf7443
 
     // sub-byte leftovers which need to be shifted into place.
     if (num_bits)
@@ -291,7 +178,6 @@
 hash it, then you need to do so at the byte boundary until the last chunk.
 */
 template <typename HashTraits, typename I>
-<<<<<<< HEAD
 void block_and_digest(typename HashTraits::message_block_type& state,
                       std::uint16_t&                           stuffed_size,
                       std::uint64_t&                           message_size,
@@ -301,7 +187,7 @@
 {
     typedef HashTraits                               traits_type;
     typedef typename traits_type::message_block_type message_block_type;
-    typedef typename message_block_type::value_type  message_block_value_type;
+    typedef typename message_block_type::value_type message_block_value_type;
 
     // The size of the message block in bits. Either 512 or 1024.
     constexpr std::size_t message_blocksize_k = traits_type::message_blocksize_k;
@@ -336,76 +222,6 @@
         traits_type::digest_message_block(digest, state, stuffed_size);
 
         message_size += bits_available;
-=======
-void block_and_digest(typename HashTraits::process_type& digest, I first, std::uint64_t num_bits) {
-    typedef HashTraits traits_type;
-    typedef typename traits_type::message_block_type message_block_type;
-    typedef typename message_block_type::value_type message_block_value_type;
-
-    static constexpr std::size_t max_message_bitsize_k = traits_type::max_message_bitsize_k;
-    static constexpr std::size_t half_max_message_bitsize_k = max_message_bitsize_k / 2;
-    static constexpr std::size_t message_blocksize_k = traits_type::message_blocksize_k;
-    static constexpr std::size_t use_mb_14 =
-        half_max_message_bitsize_k < bitsizeof<std::uint64_t>();
-
-    message_block_value_type message_block_value_type_max(
-        std::numeric_limits<message_block_value_type>::max());
-    message_block_type message_block;
-    std::uint64_t message_size(num_bits + max_message_bitsize_k);
-    std::uint64_t num_blocks(message_size / message_blocksize_k + 1);
-    bool in_padding(false);
-    bit_packer<I> bits(first, num_bits);
-
-    while (num_blocks != 0) {
-        for (std::size_t i(0); i < 16; ++i) {
-            if (!in_padding) {
-                std::size_t unset_bits(bits(message_block[i]));
-
-                if (unset_bits != 0) {
-                    message_block[i] |= message_block_value_type(1) << (unset_bits - 1);
-
-                    in_padding = true;
-                }
-            } else {
-                if (num_blocks == 1) {
-                    // REVISIT (fbrereto) : According to the SHA standard the message length in
-                    // the
-                    //                      1024-block-size case can be up to 2^128 bits long,
-                    //                      but we only support messages up to 2^64 in length.
-                    // In
-                    //                      all instances when padding in the generic case,
-                    // block
-                    //                      part 14 would be:
-                    //                          mbp14 = (num_bits >>
-                    // (half_max_message_bitsize_k)) &
-                    //                              message_block_value_type_max
-                    //                      But in the 1024-block-size case
-                    //                      half_max_message_bitsize_k == num_bits, and we will
-                    // get
-                    //                      a compiler error basically saying "hey, you're
-                    //                      overshifting this value to 0", which would be fine
-                    // in
-                    //                      this case because the number should be set to 0, but
-                    //                      the compiler is still (rightfully) noisy about it.
-                    // This
-                    //                      workaround forces the right thing to do in that it
-                    // sets
-                    //                      message block part 14 to zero in this special
-                    //                      1024-block-size case, thus sliencing the compiler.
-
-                    if (i == 14)
-                        message_block_part_14_set_t<use_mb_14, traits_type>()(message_block[i],
-                                                                              num_bits);
-                    else if (i == 15)
-                        message_block[i] = static_cast<message_block_value_type>(
-                            num_bits & message_block_value_type_max);
-                    else
-                        message_block[i] = 0;
-                } else
-                    message_block[i] = 0;
-            }
-        }
->>>>>>> f3bf7443
 
         num_bits -= bits_available;
 
@@ -420,7 +236,6 @@
 /**************************************************************************************************/
 
 template <typename HashTraits>
-<<<<<<< HEAD
 typename HashTraits::digest_type finalize(typename HashTraits::message_block_type& state,
                                           std::uint16_t                            stuffed_size,
                                           std::uint64_t                            message_size,
@@ -543,19 +358,6 @@
     typedef typename traits_type::message_block_type            message_block_type;
     typedef typename traits_type::schedule_type                 schedule_type;
     typedef typename traits_type::state_digest_type::value_type digest_value_type;
-=======
-void sha_2_digest_message_block(typename HashTraits::process_type& digest,
-                                const typename HashTraits::message_block_type& message_block) {
-    //  The "sha_2" in the name of this function is in
-    //  reference to the second generation of SHA algorithms
-    //  (224, 256, 384, and 512), all of which have the same
-    //  message block process implementation.
-
-    typedef HashTraits traits_type;
-    typedef typename traits_type::message_block_type message_block_type;
-    typedef typename traits_type::schedule_type schedule_type;
-    typedef typename traits_type::process_type::value_type digest_value_type;
->>>>>>> f3bf7443
 
     schedule_type schedule;
 
@@ -574,22 +376,10 @@
     digest_value_type g(digest[6]);
     digest_value_type h(digest[7]);
 
-<<<<<<< HEAD
-    for (std::size_t t(0); t < schedule.size(); ++t)
-    {
-        digest_value_type T1 = h                           +
-                               traits_type::big_sigma_1(e) +
-                               implementation::ch(e, f, g) +
-                               traits_type::k(t)           +
-                               schedule[t];
-        digest_value_type T2 = traits_type::big_sigma_0(a) +
-                               implementation::maj(a, b, c);
-=======
     for (std::size_t t(0); t < schedule.size(); ++t) {
         digest_value_type T1 = h + traits_type::big_sigma_1(e) + implementation::ch(e, f, g) +
                                traits_type::k(t) + schedule[t];
         digest_value_type T2 = traits_type::big_sigma_0(a) + implementation::maj(a, b, c);
->>>>>>> f3bf7443
         h = g;
         g = f;
         f = e;
@@ -619,25 +409,16 @@
 
 /**************************************************************************************************/
 
-<<<<<<< HEAD
 struct sha1_traits_t
 {
     typedef std::array<std::uint32_t, 5>  state_digest_type;
     typedef std::array<std::uint32_t, 16> message_block_type;
     typedef std::array<std::uint32_t, 80> schedule_type;
     typedef state_digest_type             digest_type;
-=======
-struct sha1_traits_t {
-    typedef std::array<std::uint32_t, 5> process_type;
-    typedef std::array<std::uint32_t, 16> message_block_type;
-    typedef std::array<std::uint32_t, 80> schedule_type;
-    typedef process_type digest_type;
->>>>>>> f3bf7443
 
     static constexpr std::size_t max_message_bitsize_k = 64;
     static constexpr std::size_t message_blocksize_k = 512;
 
-<<<<<<< HEAD
     static constexpr state_digest_type initial_state()
     {
         return {{ 0x67452301, 0xefcdab89, 0x98badcfe, 0x10325476, 0xc3d2e1f0 }};
@@ -655,23 +436,6 @@
         std::memcpy(&schedule[0], &message_block[0], sizeof(message_block_type));
 
         for (std::size_t t(message_block.size()); t < schedule_size; ++t)
-=======
-    static inline void reset_digest(process_type& digest) {
-        digest[0] = 0x67452301;
-        digest[1] = 0xefcdab89;
-        digest[2] = 0x98badcfe;
-        digest[3] = 0x10325476;
-        digest[4] = 0xc3d2e1f0;
-    }
-
-    static inline void digest_message_block(process_type& digest,
-                                            const message_block_type& message_block) {
-        schedule_type schedule;
-
-        adobe::copy(message_block, &schedule[0]);
-
-        for (std::size_t t(message_block.size()); t < schedule.size(); ++t)
->>>>>>> f3bf7443
             schedule[t] = implementation::rotl<1>(schedule[t - 3] ^ schedule[t - 8] ^
                                                   schedule[t - 14] ^ schedule[t - 16]);
 
@@ -680,7 +444,6 @@
         std::uint32_t c(digest[2]);
         std::uint32_t d(digest[3]);
         std::uint32_t e(digest[4]);
-<<<<<<< HEAD
         std::uint32_t T(0);
 
         // Manually unrolling the loop in this fasion
@@ -715,18 +478,6 @@
         TWENTY_ROUNDS(20, implementation::parity, 0x6ed9eba1);
         TWENTY_ROUNDS(40, implementation::maj,    0x8f1bbcdc);
         TWENTY_ROUNDS(60, implementation::parity, 0xca62c1d6);
-=======
-
-        for (std::size_t t(0); t < schedule.size(); ++t) {
-            std::uint32_t T = implementation::rotl<5>(a) + f(t, b, c, d) + e + k(t) + schedule[t];
-
-            e = d;
-            d = c;
-            c = implementation::rotl<30>(b);
-            b = a;
-            a = T;
-        }
->>>>>>> f3bf7443
 
         digest[0] += a;
         digest[1] += b;
@@ -734,71 +485,27 @@
         digest[3] += d;
         digest[4] += e;
 
-<<<<<<< HEAD
         // clears potentially sensitive information
         schedule = {{ 0 }};
 
         // reset the state machine to digest the upcoming block
         message_block = {{ 0 }};
         stuffed_size = 0;
-=======
-        // clears potentioally sensitive information
-        std::memset(&schedule, 0, sizeof(schedule));
-    }
-
-    static inline digest_type finalize(const process_type& process) { return process; }
-
-private:
-    static inline std::uint32_t f(std::size_t t, std::uint32_t x, std::uint32_t y,
-                                  std::uint32_t z) {
-        assert(t < 80);
-
-        if (t <= 19)
-            return implementation::ch(x, y, z);
-        else if (t <= 39)
-            return implementation::parity(x, y, z);
-        else if (t <= 59)
-            return implementation::maj(x, y, z);
-
-        return implementation::parity(x, y, z);
-    }
-
-    static inline std::uint32_t k(std::size_t t) {
-        assert(t < 80);
-
-        if (t <= 19)
-            return 0x5a827999;
-        else if (t <= 39)
-            return 0x6ed9eba1;
-        else if (t <= 59)
-            return 0x8f1bbcdc;
-
-        return 0xca62c1d6;
->>>>>>> f3bf7443
     }
 };
 
 /**************************************************************************************************/
 
-<<<<<<< HEAD
 struct sha256_traits_t
 {
     typedef std::array<std::uint32_t, 8>  state_digest_type;
     typedef std::array<std::uint32_t, 16> message_block_type;
     typedef std::array<std::uint32_t, 64> schedule_type;
     typedef state_digest_type             digest_type;
-=======
-struct sha256_traits_t {
-    typedef std::array<std::uint32_t, 8> process_type;
-    typedef std::array<std::uint32_t, 16> message_block_type;
-    typedef std::array<std::uint32_t, 64> schedule_type;
-    typedef process_type digest_type;
->>>>>>> f3bf7443
 
     static constexpr std::size_t max_message_bitsize_k = 64;
     static constexpr std::size_t message_blocksize_k = 512;
 
-<<<<<<< HEAD
     static constexpr state_digest_type initial_state()
     {
         return
@@ -812,48 +519,6 @@
                                             std::uint16_t&      stuffed_size)
         { sha_2_digest_message_block<sha256_traits_t>(digest, message_block, stuffed_size); }
 
-    static inline std::uint32_t big_sigma_0(std::uint32_t x)
-        { return implementation::rotr<2>(x) ^ implementation::rotr<13>(x) ^ implementation::rotr<22>(x); }
-
-    static inline std::uint32_t big_sigma_1(std::uint32_t x)
-        { return implementation::rotr<6>(x) ^ implementation::rotr<11>(x) ^ implementation::rotr<25>(x); }
-
-    static inline std::uint32_t small_sigma_0(std::uint32_t x)
-        { return implementation::rotr<7>(x) ^ implementation::rotr<18>(x) ^ implementation::shr<3>(x); }
-
-    static inline std::uint32_t small_sigma_1(std::uint32_t x)
-        { return implementation::rotr<17>(x) ^ implementation::rotr<19>(x) ^ implementation::shr<10>(x); }
-
-    static inline std::uint32_t k(std::size_t t)
-    {
-        static const std::uint32_t k_set[] =
-        {
-            0x428a2f98, 0x71374491, 0xb5c0fbcf, 0xe9b5dba5, 0x3956c25b, 0x59f111f1, 0x923f82a4, 0xab1c5ed5,
-            0xd807aa98, 0x12835b01, 0x243185be, 0x550c7dc3, 0x72be5d74, 0x80deb1fe, 0x9bdc06a7, 0xc19bf174,
-            0xe49b69c1, 0xefbe4786, 0x0fc19dc6, 0x240ca1cc, 0x2de92c6f, 0x4a7484aa, 0x5cb0a9dc, 0x76f988da,
-            0x983e5152, 0xa831c66d, 0xb00327c8, 0xbf597fc7, 0xc6e00bf3, 0xd5a79147, 0x06ca6351, 0x14292967,
-            0x27b70a85, 0x2e1b2138, 0x4d2c6dfc, 0x53380d13, 0x650a7354, 0x766a0abb, 0x81c2c92e, 0x92722c85,
-            0xa2bfe8a1, 0xa81a664b, 0xc24b8b70, 0xc76c51a3, 0xd192e819, 0xd6990624, 0xf40e3585, 0x106aa070,
-            0x19a4c116, 0x1e376c08, 0x2748774c, 0x34b0bcb5, 0x391c0cb3, 0x4ed8aa4a, 0x5b9cca4f, 0x682e6ff3,
-            0x748f82ee, 0x78a5636f, 0x84c87814, 0x8cc70208, 0x90befffa, 0xa4506ceb, 0xbef9a3f7, 0xc67178f2
-        };
-=======
-    static inline void reset_digest(process_type& digest) {
-        digest[0] = 0x6a09e667;
-        digest[1] = 0xbb67ae85;
-        digest[2] = 0x3c6ef372;
-        digest[3] = 0xa54ff53a;
-        digest[4] = 0x510e527f;
-        digest[5] = 0x9b05688c;
-        digest[6] = 0x1f83d9ab;
-        digest[7] = 0x5be0cd19;
-    }
-
-    static inline void digest_message_block(process_type& digest,
-                                            const message_block_type& message_block) {
-        sha_2_digest_message_block<sha256_traits_t>(digest, message_block);
-    }
-
     static inline std::uint32_t big_sigma_0(std::uint32_t x) {
         return implementation::rotr<2>(x) ^ implementation::rotr<13>(x) ^
                implementation::rotr<22>(x);
@@ -872,7 +537,6 @@
         return implementation::rotr<17>(x) ^ implementation::rotr<19>(x) ^
                implementation::shr<10>(x);
     }
->>>>>>> f3bf7443
 
     static inline std::uint32_t k(std::size_t t) {
         static const std::uint32_t k_set[] = {
@@ -891,18 +555,11 @@
 
         return k_set[t];
     }
-<<<<<<< HEAD
-=======
-
-    static inline digest_type finalize(const process_type& process) { return process; }
->>>>>>> f3bf7443
 };
 
 /**************************************************************************************************/
 
-<<<<<<< HEAD
-struct sha224_traits_t : public sha256_traits_t
-{
+struct sha224_traits_t : public sha256_traits_t {
     typedef std::array<std::uint32_t, 7> digest_type;
 
     static constexpr state_digest_type initial_state()
@@ -912,52 +569,21 @@
             0xc1059ed8, 0x367cd507, 0x3070dd17, 0xf70e5939,
             0xffc00b31, 0x68581511, 0x64f98fa7, 0xbefa4fa4
         }};
-=======
-struct sha224_traits_t : public sha256_traits_t {
-    typedef std::array<std::uint32_t, 7> digest_type;
-
-    static inline void reset_digest(process_type& digest) {
-        digest[0] = 0xc1059ed8;
-        digest[1] = 0x367cd507;
-        digest[2] = 0x3070dd17;
-        digest[3] = 0xf70e5939;
-        digest[4] = 0xffc00b31;
-        digest[5] = 0x68581511;
-        digest[6] = 0x64f98fa7;
-        digest[7] = 0xbefa4fa4;
-    }
-
-    static inline digest_type finalize(const process_type& process) {
-        digest_type result = {{0}};
-
-        std::copy(process.begin(), process.begin() + result.size(), &result[0]);
-
-        return result;
->>>>>>> f3bf7443
     }
 };
 
 /**************************************************************************************************/
 
-<<<<<<< HEAD
 struct sha512_traits_t
 {
     typedef std::array<std::uint64_t, 8>  state_digest_type;
     typedef std::array<std::uint64_t, 16> message_block_type;
     typedef std::array<std::uint64_t, 80> schedule_type;
     typedef state_digest_type             digest_type;
-=======
-struct sha512_traits_t {
-    typedef std::array<std::uint64_t, 8> process_type;
-    typedef std::array<std::uint64_t, 16> message_block_type;
-    typedef std::array<std::uint64_t, 80> schedule_type;
-    typedef process_type digest_type;
->>>>>>> f3bf7443
 
     static constexpr std::size_t max_message_bitsize_k = 128;
     static constexpr std::size_t message_blocksize_k = 1024;
 
-<<<<<<< HEAD
     static constexpr state_digest_type initial_state()
     {
         return
@@ -1014,86 +640,11 @@
 
         return k_set[t];
     }
-=======
-    static inline void reset_digest(process_type& digest) {
-        digest[0] = 0x6a09e667f3bcc908ULL;
-        digest[1] = 0xbb67ae8584caa73bULL;
-        digest[2] = 0x3c6ef372fe94f82bULL;
-        digest[3] = 0xa54ff53a5f1d36f1ULL;
-        digest[4] = 0x510e527fade682d1ULL;
-        digest[5] = 0x9b05688c2b3e6c1fULL;
-        digest[6] = 0x1f83d9abfb41bd6bULL;
-        digest[7] = 0x5be0cd19137e2179ULL;
-    }
-
-    static inline void digest_message_block(process_type& digest,
-                                            const message_block_type& message_block) {
-        sha_2_digest_message_block<sha512_traits_t>(digest, message_block);
-    }
-
-    static inline std::uint64_t big_sigma_0(std::uint64_t x) {
-        return implementation::rotr<28>(x) ^ implementation::rotr<34>(x) ^
-               implementation::rotr<39>(x);
-    }
-
-    static inline std::uint64_t big_sigma_1(std::uint64_t x) {
-        return implementation::rotr<14>(x) ^ implementation::rotr<18>(x) ^
-               implementation::rotr<41>(x);
-    }
-
-    static inline std::uint64_t small_sigma_0(std::uint64_t x) {
-        return implementation::rotr<1>(x) ^ implementation::rotr<8>(x) ^ implementation::shr<7>(x);
-    }
-
-    static inline std::uint64_t small_sigma_1(std::uint64_t x) {
-        return implementation::rotr<19>(x) ^ implementation::rotr<61>(x) ^
-               implementation::shr<6>(x);
-    }
-
-    static inline std::uint64_t k(std::size_t t) {
-        static const std::uint64_t k_set[] = {
-            0x428a2f98d728ae22ULL, 0x7137449123ef65cdULL, 0xb5c0fbcfec4d3b2fULL,
-            0xe9b5dba58189dbbcULL, 0x3956c25bf348b538ULL, 0x59f111f1b605d019ULL,
-            0x923f82a4af194f9bULL, 0xab1c5ed5da6d8118ULL, 0xd807aa98a3030242ULL,
-            0x12835b0145706fbeULL, 0x243185be4ee4b28cULL, 0x550c7dc3d5ffb4e2ULL,
-            0x72be5d74f27b896fULL, 0x80deb1fe3b1696b1ULL, 0x9bdc06a725c71235ULL,
-            0xc19bf174cf692694ULL, 0xe49b69c19ef14ad2ULL, 0xefbe4786384f25e3ULL,
-            0x0fc19dc68b8cd5b5ULL, 0x240ca1cc77ac9c65ULL, 0x2de92c6f592b0275ULL,
-            0x4a7484aa6ea6e483ULL, 0x5cb0a9dcbd41fbd4ULL, 0x76f988da831153b5ULL,
-            0x983e5152ee66dfabULL, 0xa831c66d2db43210ULL, 0xb00327c898fb213fULL,
-            0xbf597fc7beef0ee4ULL, 0xc6e00bf33da88fc2ULL, 0xd5a79147930aa725ULL,
-            0x06ca6351e003826fULL, 0x142929670a0e6e70ULL, 0x27b70a8546d22ffcULL,
-            0x2e1b21385c26c926ULL, 0x4d2c6dfc5ac42aedULL, 0x53380d139d95b3dfULL,
-            0x650a73548baf63deULL, 0x766a0abb3c77b2a8ULL, 0x81c2c92e47edaee6ULL,
-            0x92722c851482353bULL, 0xa2bfe8a14cf10364ULL, 0xa81a664bbc423001ULL,
-            0xc24b8b70d0f89791ULL, 0xc76c51a30654be30ULL, 0xd192e819d6ef5218ULL,
-            0xd69906245565a910ULL, 0xf40e35855771202aULL, 0x106aa07032bbd1b8ULL,
-            0x19a4c116b8d2d0c8ULL, 0x1e376c085141ab53ULL, 0x2748774cdf8eeb99ULL,
-            0x34b0bcb5e19b48a8ULL, 0x391c0cb3c5c95a63ULL, 0x4ed8aa4ae3418acbULL,
-            0x5b9cca4f7763e373ULL, 0x682e6ff3d6b2b8a3ULL, 0x748f82ee5defb2fcULL,
-            0x78a5636f43172f60ULL, 0x84c87814a1f0ab72ULL, 0x8cc702081a6439ecULL,
-            0x90befffa23631e28ULL, 0xa4506cebde82bde9ULL, 0xbef9a3f7b2c67915ULL,
-            0xc67178f2e372532bULL, 0xca273eceea26619cULL, 0xd186b8c721c0c207ULL,
-            0xeada7dd6cde0eb1eULL, 0xf57d4f7fee6ed178ULL, 0x06f067aa72176fbaULL,
-            0x0a637dc5a2c898a6ULL, 0x113f9804bef90daeULL, 0x1b710b35131c471bULL,
-            0x28db77f523047d84ULL, 0x32caab7b40c72493ULL, 0x3c9ebe0a15c9bebcULL,
-            0x431d67c49c100d4cULL, 0x4cc5d4becb3e42b6ULL, 0x597f299cfc657e2aULL,
-            0x5fcb6fab3ad6faecULL, 0x6c44198c4a475817ULL};
-
-        assert(t < 80);
-
-        return k_set[t];
-    }
-
-    static inline digest_type finalize(const process_type& process) { return process; }
->>>>>>> f3bf7443
 };
 
 /**************************************************************************************************/
 
-<<<<<<< HEAD
-struct sha384_traits_t : public sha512_traits_t
-{
+struct sha384_traits_t : public sha512_traits_t {
     typedef std::array<std::uint64_t, 6> digest_type;
 
     static constexpr state_digest_type initial_state()
@@ -1103,28 +654,6 @@
             0xcbbb9d5dc1059ed8ULL, 0x629a292a367cd507ULL, 0x9159015a3070dd17ULL, 0x152fecd8f70e5939ULL,
             0x67332667ffc00b31ULL, 0x8eb44a8768581511ULL, 0xdb0c2e0d64f98fa7ULL, 0x47b5481dbefa4fa4ULL
         }};
-=======
-struct sha384_traits_t : public sha512_traits_t {
-    typedef std::array<std::uint64_t, 6> digest_type;
-
-    static inline void reset_digest(process_type& digest) {
-        digest[0] = 0xcbbb9d5dc1059ed8ULL;
-        digest[1] = 0x629a292a367cd507ULL;
-        digest[2] = 0x9159015a3070dd17ULL;
-        digest[3] = 0x152fecd8f70e5939ULL;
-        digest[4] = 0x67332667ffc00b31ULL;
-        digest[5] = 0x8eb44a8768581511ULL;
-        digest[6] = 0xdb0c2e0d64f98fa7ULL;
-        digest[7] = 0x47b5481dbefa4fa4ULL;
-    }
-
-    static inline digest_type finalize(const process_type& process) {
-        digest_type result = {{0}};
-
-        std::copy(process.begin(), process.begin() + result.size(), &result[0]);
-
-        return result;
->>>>>>> f3bf7443
     }
 };
 
@@ -1138,32 +667,19 @@
 
 /**************************************************************************************************/
 /**
-<<<<<<< HEAD
 \defgroup sha SHA (Secure Hash Algorithm)
-=======
-    \defgroup sha SHA (Secure Hash Algorithm)
-
-    \todo Need to implement sentinel variants of the SHA routines to
-          eliminate std::distance altogether.
->>>>>>> f3bf7443
 */
 /**
 \ingroup sha
 
 Generic engine implementation for SHA-*.
 
-<<<<<<< HEAD
 Given the similarity of behavior between the SHA-* class of algorithms,
 the core functionality has been encapsulated in this class.
 
 Users of the class can either call one of the one-shot sha::digest
 routines or instantiate the class and call sha::update repeatedly,
 then retrieve the digest with sha::finalize.
-=======
-    Users of the class can either call one of the one-shot sha::digest
-    routines or instantiate the class and call sha::update repeatedly,
-    then retrieve the digest with sha::finalize.
->>>>>>> f3bf7443
 */
 template <class Traits>
 class sha {
@@ -1187,16 +703,12 @@
 
     Sets the state of the digest machine to its default.
     */
-<<<<<<< HEAD
     sha() :
         message_size_m(0),
         state_m({{0}}),
         state_digest_m(traits_type::initial_state()),
         stuffed_size_m(0)
     { }
-=======
-    sha() { traits_type().reset_digest(process_m); }
->>>>>>> f3bf7443
 
     /**
     \ingroup sha
@@ -1214,17 +726,7 @@
           2^128 bits, this routine is limited to
           `sizeof(std::iterator_traits<I>::difference_type) * 8` bits. A
           workaround to the limitation is to call this routine multiple times.
-<<<<<<< HEAD
           Even then, the total message length is limited to 2^64 bits.
-    */
-    template <typename I>
-    inline void update(I first, I last)
-    {
-        typedef typename std::iterator_traits<I>::value_type value_type;
-
-        constexpr std::size_t ibits_k = implementation::bitsizeof<value_type>();
-
-=======
     */
     template <typename I>
     inline void update(I first, I last) {
@@ -1232,7 +734,6 @@
 
         constexpr std::size_t ibits_k = implementation::bitsizeof<value_type>();
 
->>>>>>> f3bf7443
         update(first, std::distance(first, last) * ibits_k);
     }
 
@@ -1252,7 +753,6 @@
           2^128 bits, this routine is limited to messages of 2^64 bits in length.
     */
     template <typename I>
-<<<<<<< HEAD
     inline void update(I first, std::uint64_t num_bits)
     {
         implementation::block_and_digest<traits_type>(state_m,
@@ -1261,10 +761,6 @@
                                                       state_digest_m,
                                                       first,
                                                       num_bits);
-=======
-    inline void update(I first, std::uint64_t num_bits) {
-        implementation::block_and_digest<traits_type>(process_m, first, num_bits);
->>>>>>> f3bf7443
     }
 
     /**
@@ -1272,7 +768,6 @@
 
     \return The SHA-* digest of the message
     */
-<<<<<<< HEAD
     inline digest_type finalize()
     {
         std::uint64_t                            message_size(message_size_m);
@@ -1285,9 +780,6 @@
                                                      message_size,
                                                      state_digest);
     }
-=======
-    inline digest_type finalize() const { return traits_type::finalize(process_m); }
->>>>>>> f3bf7443
 
     /**
     \ingroup sha
@@ -1305,20 +797,11 @@
     \return The SHA-* digest of the message
     */
     template <typename I>
-<<<<<<< HEAD
-    static inline digest_type digest(I first, I last)
-    {
-        typedef typename std::iterator_traits<I>::value_type value_type;
-
-        constexpr std::size_t ibits_k = implementation::bitsizeof<value_type>();
-
-=======
     static inline digest_type digest(I first, I last) {
         typedef typename std::iterator_traits<I>::value_type value_type;
 
         constexpr std::size_t ibits_k = implementation::bitsizeof<value_type>();
 
->>>>>>> f3bf7443
         return digest(first, std::distance(first, last) * ibits_k);
     }
 
@@ -1332,21 +815,12 @@
     \param num_bits number of bits to digest
 
     \note While the SHA standard specifies the ability to process messages up to
-<<<<<<< HEAD
           2^128 bits, this routine is limited to messages of 2^64 bits in length.
-=======
-          2^128 bits, this routine is limited to 2^64 bits.
->>>>>>> f3bf7443
 
     \return The SHA-* digest of the message
     */
     template <typename I>
-<<<<<<< HEAD
-    static inline digest_type digest(I first, std::uint64_t num_bits)
-    {
-=======
     static inline digest_type digest(I first, std::uint64_t num_bits) {
->>>>>>> f3bf7443
         sha instance;
 
         instance.update(first, num_bits);
