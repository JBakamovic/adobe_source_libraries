/*
    Copyright 2005-2007 Adobe Systems Incorporated
    Distributed under the MIT License (see accompanying file LICENSE_1_0_0.txt
    or a copy at http://stlab.adobe.com/licenses.html)
*/

/**************************************************************************************************/

#include <iostream>
#include <sstream>

#define BOOST_TEST_MAIN

// boost
#include <boost/test/unit_test.hpp>

// asl
#include <adobe/algorithm/copy.hpp>
#include <adobe/algorithm/minmax.hpp>
#include <adobe/algorithm/sort.hpp>
#include <adobe/sha.hpp>
#include <adobe/string.hpp>
#include <adobe/timer.hpp>

<<<<<<< HEAD
/**************************************************************************************************/

#define ADOBE_TEST_SHA_MILLION_A_STRING 0

/**************************************************************************************************/
/*
    A note about this testing
    
=======
/****************************************************************************************************/

#define ADOBE_TEST_SHA_MILLION_A_STRING 0

/****************************************************************************************************/
/*
    A note about this testing

>>>>>>> f3bf7443
    A lot of this testing comes from documents on the National Institute of
    Standards and Technology (NIST) website
        - http://csrc.nist.gov/cryptval/

    Most of the sample tests come from one of the following documents:
        - SHA Standards document:
            - http://csrc.nist.gov/publications/fips/fips180-4/fips-180-4.pdf
        - SHA Verification Standard:
            - http://csrc.nist.gov/groups/STM/cavp/documents/shs/SHAVS.pdf
        - Wikipedia entry on SHA
            - http://en.wikipedia.org/wiki/SHA-1

    The Pseudorandomly Generated Messages Test is described in the SHAVS document.
*/
<<<<<<< HEAD
/**************************************************************************************************/
=======
/****************************************************************************************************/
>>>>>>> f3bf7443

namespace {

/**************************************************************************************************/

<<<<<<< HEAD
struct unit_test_t
{
    unit_test_t(const char*         message,
                boost::uint64_t     bitsize,
                const char*         digest) :
        message_m(message,
                  static_cast<std::size_t>(bitsize / 8 + ((bitsize % 8 == 0) ? 0 : 1))),
        bitsize_m(bitsize),
        digest_m(digest)
    { }

    unit_test_t(const std::string&  message,
                const char*         digest) :
        message_m(message),
        bitsize_m(std::numeric_limits<boost::uint64_t>::max()),
        digest_m(digest)
    { }

    std::string     message_m;
=======
struct unit_test_t {
    unit_test_t(const char* message, boost::uint64_t bitsize, const char* digest)
        : message_m(message, static_cast<std::size_t>(bitsize / 8 + ((bitsize % 8 == 0) ? 0 : 1))),
          bitsize_m(bitsize), digest_m(digest) {}

    unit_test_t(const std::string& message, const char* digest)
        : message_m(message), bitsize_m(std::numeric_limits<boost::uint64_t>::max()),
          digest_m(digest) {}

    std::string message_m;
>>>>>>> f3bf7443
    boost::uint64_t bitsize_m;
    const char* digest_m;
};

<<<<<<< HEAD
/**************************************************************************************************/
=======
/****************************************************************************************************/

template <typename DigestType>
std::string digest_string(const DigestType& digest, bool spaces = true) {
    std::stringstream digest_str;
    bool first(true);

    digest_str << std::hex;

    for (auto& curdigest : digest) {
        if (!first && spaces)
            digest_str << ' ';

        first = false;

        digest_str.width(sizeof(typename DigestType::value_type) * 2);
        digest_str.fill('0');

        digest_str << curdigest;
    }

    return digest_str.str();
}

/****************************************************************************************************/
>>>>>>> f3bf7443

template <typename DigestType>
std::string digest_binary(const DigestType& digest) {
    enum {
        num_bytes = sizeof(typename DigestType::value_type)
    };

    std::string digest_str;

    digest_str.reserve(digest.size() * num_bytes + 1);

<<<<<<< HEAD
    for (auto& curdigest : digest)
    {
        for (int i(num_bytes - 1); i >= 0; --i)
        {
=======
    for (auto& curdigest : digest) {
        for (int i(num_bytes - 1); i >= 0; --i) {
>>>>>>> f3bf7443
            std::size_t shift_amt(8 * i);

            digest_str += char((curdigest >> shift_amt) & 0xff);
        }
    }

    return digest_str;
}

/**************************************************************************************************/

void print_binary_message(const std::string& str, std::size_t unit_size) {
    std::cout << std::hex;

    std::size_t count(0);

    for (std::string::const_iterator first(str.begin()), last(str.end()); first != last; ++first) {
        int value(int(*first) & 0xff);

        std::cout.width(2);
        std::cout.fill('0');

        std::cout << value;

        if (++count == unit_size) {
            std::cout << ' ';
            count = 0;
        }
    }

    std::cout << std::dec;
}

/**************************************************************************************************/

template <typename HashT>
std::string pgmt_seed();

template <>
std::string pgmt_seed<adobe::sha1_t>() {
    return "\xd0\x56\x9c\xb3\x66\x5a\x8a\x43\xeb\x6e\xa2\x3d\x75\xa3\xc4\xd2\x05\x4a\x0d\x7d";
}

template <>
std::string pgmt_seed<adobe::sha224_t>() {
    return "\xd0\x56\x9c\xb3\x66\x5a\x8a\x43\xeb\x6e\xa2\x3d\x75\xa3\xc4\xd2\x05\x4a\x0d\x7d\x66"
           "\xa9\xca\x99\xc9\xce\xb0\x27";
}

template <>
std::string pgmt_seed<adobe::sha256_t>() {
    return "\xf4\x1e\xce\x26\x13\xe4\x57\x39\x15\x69\x6b\x5a\xdc\xd5\x1c\xa3\x28\xbe\x3b\xf5\x66"
           "\xa9\xca\x99\xc9\xce\xb0\x27\x9c\x1c\xb0\xa7";
}

template <>
std::string pgmt_seed<adobe::sha384_t>() {
    return "\x82\x40\xbc\x51\xe4\xec\x7e\xf7\x6d\x18\xe3\x52\x04\xa1\x9f\x51\xa5\x21\x3a\x73\xa8"
           "\x1d\x6f\x94\x46\x80\xd3\x07\x59\x48\xb7\xe4\x63\x80\x4e\xa3\xd2\x6e\x13\xea\x82\x0d"
           "\x65\xa4\x84\xbe\x74\x53";
}

template <>
<<<<<<< HEAD
std::string pgmt_seed<adobe::sha512_t>()
{ return "\x47\x3f\xf1\xb9\xb3\xff\xdf\xa1\x26\x69\x9a\xc7\xef\x9e\x8e\x78\x77\x73\x09\x58\x24\xc6\x42\x55\x7c\x13\x99\xd9\x8e\x42\x20\x44\x8d\xc3\x5b\x99\xbf\xdd\x44\x77\x95\x43\x92\x4c\x1c\xe9\x3b\xc5\x94\x15\x38\x89\x5d\xb9\x88\x26\x1b\x00\x77\x4b\x12\x27\x20\x39"; }
=======
std::string pgmt_seed<adobe::sha512_t>() {
    return "\x47\x3f\xf1\xb9\xb3\xff\xdf\xa1\x26\x69\x9a\xc7\xef\x9e\x8e\x78\x77\x73\x09\x58\x24"
           "\xc6\x42\x55\x7c\x13\x99\xd9\x8e\x42\x20\x44\x8d\xc3\x5b\x99\xbf\xdd\x44\x77\x95\x43"
           "\x92\x4c\x1c\xe9\x3b\xc5\x94\x15\x38\x89\x5d\xb9\x88\x26\x1b\x00\x77\x4b\x12\x27\x20"
           "\x39";
}
>>>>>>> f3bf7443

/**************************************************************************************************/

template <typename HashT>
void pgmt(std::string seed) {
    // Pseudorandomly Generated Messages Test
    // REVISIT (fbrereto) : Automate verification of output

    typedef HashT hash_type;
    typedef typename hash_type::digest_type digest_type;

    std::cout << "*** pseudorandomly generated messages test for " << typeid(hash_type).name()
              << '\n';

    std::string md[1003];
    hash_type hash;

    for (std::size_t j(0); j < 4; ++j) {
        md[0] = seed;
        md[1] = seed;
        md[2] = seed;

        std::string m[1003];

        for (std::size_t i(3); i < 1003; ++i) {
            m[i] = md[i - 3] + md[i - 2] + md[i - 1];

            md[i] = digest_binary(hash.digest(m[i].begin(), m[i].end()));
        }

        seed = md[1002];

        md[j] = seed;

        std::cout << "    MD[" << static_cast<unsigned int>(j) << "]: ";
        print_binary_message(md[j], sizeof(typename digest_type::value_type));
        std::cout << '\n';
    }
}

/**************************************************************************************************/

template <typename HashT, typename C> // I models Sequence
<<<<<<< HEAD
void test_hash(const C& container)
{
    typedef HashT                           hash_type;
=======
void test_hash(const C& container) {
    typedef HashT hash_type;
>>>>>>> f3bf7443
    typedef typename hash_type::digest_type digest_type;

    hash_type hash;
    std::size_t test_count(0);

    std::cout << "*** " << typeid(hash).name() << " unit testing\n";

<<<<<<< HEAD
    for (auto& cur_test : container)
    {
        const std::string&          test_string(cur_test.message_m);
        std::string::const_iterator test_string_first(test_string.begin());
        std::string::const_iterator test_string_last(test_string.end());
        bool                        modified_bitsize(cur_test.bitsize_m != std::numeric_limits<boost::uint64_t>::max());
        digest_type                 hash_digest = {{0}};
        adobe::timer_t              timer;
=======
    for (auto& cur_test : container) {
        const std::string& test_string(cur_test.message_m);
        std::string::const_iterator test_string_first(test_string.begin());
        std::string::const_iterator test_string_last(test_string.end());
        bool modified_bitsize(cur_test.bitsize_m != std::numeric_limits<boost::uint64_t>::max());
        digest_type hash_digest = {{0}};
        adobe::timer_t timer;
>>>>>>> f3bf7443

        if (modified_bitsize)
            hash_digest = hash.digest(test_string_first, cur_test.bitsize_m);
        else
            hash_digest = hash.digest(test_string_first, test_string_last);

<<<<<<< HEAD
        double      time(timer.split());
        std::string digest(hash_type::to_string(hash_digest, true));
        bool        test_passed(digest == cur_test.digest_m);

        if (test_passed)
        {
            std::cout   << "    test " << static_cast<unsigned int>(++test_count) << " passed in "
                        << time << " miliseconds (" << (time / 1e3)
                        << " seconds)\n";
        }
        else
        {
            std::cout   << "test " << static_cast<unsigned int>(++test_count) << ":\n"
                        << "    message length: " << static_cast<unsigned int>(test_string.size()) << " bytes ("
                            << static_cast<unsigned int>(modified_bitsize ? cur_test.bitsize_m : test_string.size() * 8)
                            << " bits)\n"
                        << "    digest:         " << digest << '\n'
                        << "    known good:     " << cur_test.digest_m << '\n'
                        << "    same?:          " << (test_passed ? "Yes" : "NO") << '\n'
                        << "    time to digest: " << time << " miliseconds (" << (time / 1e3) << " seconds)"
                        << '\n';
=======
        double time(timer.split());
        std::string digest(digest_string(hash_digest));
        bool test_passed(digest == cur_test.digest_m);

        if (test_passed) {
            std::cout << "    test " << static_cast<unsigned int>(++test_count) << " passed in "
                      << time << " miliseconds (" << (time / 1e3) << " seconds)\n";
        } else {
            std::cout << "test " << static_cast<unsigned int>(++test_count) << ":\n"
                      << "    message length: " << static_cast<unsigned int>(test_string.size())
                      << " bytes ("
                      << static_cast<unsigned int>(modified_bitsize ? cur_test.bitsize_m
                                                                    : test_string.size() * 8)
                      << " bits)\n"
                      << "    digest:         " << digest << '\n'
                      << "    known good:     " << cur_test.digest_m << '\n'
                      << "    same?:          " << (test_passed ? "Yes" : "NO") << '\n'
                      << "    time to digest: " << time << " miliseconds (" << (time / 1e3)
                      << " seconds)" << '\n';
>>>>>>> f3bf7443
        }

        BOOST_CHECK(test_passed);
    }

    // Perform the Pseudorandomly Generated Messages Test

    pgmt<HashT>(pgmt_seed<HashT>());

    std::cout << '\n';
}

/**************************************************************************************************/

} // namespace

/**************************************************************************************************/

<<<<<<< HEAD
BOOST_AUTO_TEST_CASE(sha)
{
=======
BOOST_AUTO_TEST_CASE(sha) {
>>>>>>> f3bf7443
#if ADOBE_TEST_SHA_MILLION_A_STRING
    const std::string million_a_k(1000000, 'a');
#endif

<<<<<<< HEAD
   /************************** SHA-1 Unit Tests **************************/

    std::vector<unit_test_t> sha1_test_set =
    {
        { "abc", "a9993e36 4706816a ba3e2571 7850c26c 9cd0d89d" },
        { "abcdbcdecdefdefgefghfghighijhijkijkljklmklmnlmnomnopnopq", "84983e44 1c3bd26e baae4aa1 f95129e5 e54670f1" },
#if ADOBE_TEST_SHA_MILLION_A_STRING
        { million_a_k, "34aa973c d4c4daa4 f61eeb2b dbad2731 6534016f" },
#endif
        { "The quick brown fox jumps over the lazy dog", "2fd4e1c6 7a2d28fc ed849ee1 bb76e739 1b93eb12" },
        { "The quick brown fox jumps over the lazy cog", "de9f2c7f d25e1b3a fad3e85a 0bd17d9b 100db4b3" },
        { "", "da39a3ee 5e6b4b0d 3255bfef 95601890 afd80709" },
        { "\x98", 5, "29826b00 3b906e66 0eff4027 ce98af35 31ac75ba" },
        { "\x49\xb2\xae\xc2\x59\x4b\xbe\x3a\x3b\x11\x75\x42\xd9\x4a\xc8\x80", 123, "6239781e 03729919 c01955b3 ffa8acb6 0b988340" },
        { "\x65\xf9\x32\x99\x5b\xa4\xce\x2c\xb1\xb4\xa2\xe7\x1a\xe7\x02\x20\xaa\xce\xc8\x96\x2d\xd4\x49\x9c\xbd\x7c\x88\x7a\x94\xea\xaa\x10\x1e\xa5\xaa\xbc\x52\x9b\x4e\x7e\x43\x66\x5a\x5a\xf2\xcd\x03\xfe\x67\x8e\xa6\xa5\x00\x5b\xba\x3b\x08\x22\x04\xc2\x8b\x91\x09\xf4\x69\xda\xc9\x2a\xaa\xb3\xaa\x7c\x11\xa1\xb3\x2a\xe0", 611, "8c5b2a5d dae5a97f c7f9d856 61c672ad bf7933d4" }
=======
    /************************** SHA-1 Unit Tests **************************/

    std::vector<unit_test_t> sha1_test_set = {
        unit_test_t("abc", "a9993e36 4706816a ba3e2571 7850c26c 9cd0d89d"),
        unit_test_t("abcdbcdecdefdefgefghfghighijhijkijkljklmklmnlmnomnopnopq",
                    "84983e44 1c3bd26e baae4aa1 f95129e5 e54670f1"),
#if ADOBE_TEST_SHA_MILLION_A_STRING
        unit_test_t(million_a_k, "34aa973c d4c4daa4 f61eeb2b dbad2731 6534016f"),
#endif
        unit_test_t("The quick brown fox jumps over the lazy dog",
                    "2fd4e1c6 7a2d28fc ed849ee1 bb76e739 1b93eb12"),
        unit_test_t("The quick brown fox jumps over the lazy cog",
                    "de9f2c7f d25e1b3a fad3e85a 0bd17d9b 100db4b3"),
        unit_test_t("", "da39a3ee 5e6b4b0d 3255bfef 95601890 afd80709"),
        unit_test_t("\x98", 5, "29826b00 3b906e66 0eff4027 ce98af35 31ac75ba"),
        unit_test_t("\x49\xb2\xae\xc2\x59\x4b\xbe\x3a\x3b\x11\x75\x42\xd9\x4a\xc8\x80", 123,
                    "6239781e 03729919 c01955b3 ffa8acb6 0b988340"),
        unit_test_t("\x65\xf9\x32\x99\x5b\xa4\xce\x2c\xb1\xb4\xa2\xe7\x1a\xe7\x02\x20\xaa\xce\xc8"
                    "\x96\x2d\xd4\x49\x9c\xbd\x7c\x88\x7a\x94\xea\xaa\x10\x1e\xa5\xaa\xbc\x52\x9b"
                    "\x4e\x7e\x43\x66\x5a\x5a\xf2\xcd\x03\xfe\x67\x8e\xa6\xa5\x00\x5b\xba\x3b\x08"
                    "\x22\x04\xc2\x8b\x91\x09\xf4\x69\xda\xc9\x2a\xaa\xb3\xaa\x7c\x11\xa1\xb3\x2a"
                    "\xe0",
                    611, "8c5b2a5d dae5a97f c7f9d856 61c672ad bf7933d4")
>>>>>>> f3bf7443
    };

    test_hash<adobe::sha1_t>(sha1_test_set);

    /************************** SHA-224 Unit Tests **************************/

<<<<<<< HEAD
    std::vector<unit_test_t> sha224_test_set =
    {
        { "abc", "23097d22 3405d822 8642a477 bda255b3 2aadbce4 bda0b3f7 e36c9da7" },
        { "abcdbcdecdefdefgefghfghighijhijkijkljklmklmnlmnomnopnopq", "75388b16 512776cc 5dba5da1 fd890150 b0c6455c b4f58b19 52522525" },
#if ADOBE_TEST_SHA_MILLION_A_STRING
        { million_a_k, "20794655 980c91d8 bbb4c1ea 97618a4b f03f4258 1948b2ee 4ee7ad67" },
#endif
        { "\x68", 5, "e3b04855 2c3c387b cab37f6e b06bb79b 96a4aee5 ff27f515 31a9551c" },
        { "\xf0\x70\x06\xf2\x5a\x0b\xea\x68\xcd\x76\xa2\x95\x87\xc2\x8d\xa0", 123, "1b01db6c b4a9e43d ed1516be b3db0b87 b6d1ea43 187462c6 08137150" },
        { "\xa2\xbe\x6e\x46\x32\x81\x09\x02\x94\xd9\xce\x94\x82\x65\x69\x42\x3a\x3a\x30\x5e\xd5\xe2\x11\x6c\xd4\xa4\xc9\x87\xfc\x06\x57\x00\x64\x91\xb1\x49\xcc\xd4\xb5\x11\x30\xac\x62\xb1\x9d\xc2\x48\xc7\x44\x54\x3d\x20\xcd\x39\x52\xdc\xed\x1f\x06\xcc\x3b\x18\xb9\x1f\x3f\x55\x63\x3e\xcc\x30\x85\xf4\x90\x70\x60\xd2\xe0", 611, "54bea6ea b8195a2e b0a7906a 4b4a8766 66300eef bd1f3b84 74f9cd57" }
=======
    std::vector<unit_test_t> sha224_test_set = {
        unit_test_t("abc", "23097d22 3405d822 8642a477 bda255b3 2aadbce4 bda0b3f7 e36c9da7"),
        unit_test_t("abcdbcdecdefdefgefghfghighijhijkijkljklmklmnlmnomnopnopq",
                    "75388b16 512776cc 5dba5da1 fd890150 b0c6455c b4f58b19 52522525"),
#if ADOBE_TEST_SHA_MILLION_A_STRING
        unit_test_t(million_a_k, "20794655 980c91d8 bbb4c1ea 97618a4b f03f4258 1948b2ee 4ee7ad67"),
#endif
        unit_test_t("\x68", 5, "e3b04855 2c3c387b cab37f6e b06bb79b 96a4aee5 ff27f515 31a9551c"),
        unit_test_t("\xf0\x70\x06\xf2\x5a\x0b\xea\x68\xcd\x76\xa2\x95\x87\xc2\x8d\xa0", 123,
                    "1b01db6c b4a9e43d ed1516be b3db0b87 b6d1ea43 187462c6 08137150"),
        unit_test_t("\xa2\xbe\x6e\x46\x32\x81\x09\x02\x94\xd9\xce\x94\x82\x65\x69\x42\x3a\x3a\x30"
                    "\x5e\xd5\xe2\x11\x6c\xd4\xa4\xc9\x87\xfc\x06\x57\x00\x64\x91\xb1\x49\xcc\xd4"
                    "\xb5\x11\x30\xac\x62\xb1\x9d\xc2\x48\xc7\x44\x54\x3d\x20\xcd\x39\x52\xdc\xed"
                    "\x1f\x06\xcc\x3b\x18\xb9\x1f\x3f\x55\x63\x3e\xcc\x30\x85\xf4\x90\x70\x60\xd2"
                    "\xe0",
                    611, "54bea6ea b8195a2e b0a7906a 4b4a8766 66300eef bd1f3b84 74f9cd57")
>>>>>>> f3bf7443
    };

    test_hash<adobe::sha224_t>(sha224_test_set);

    /************************** SHA-256 Unit Tests **************************/

<<<<<<< HEAD
    std::vector<unit_test_t> sha256_test_set =
    {
        { "abc", "ba7816bf 8f01cfea 414140de 5dae2223 b00361a3 96177a9c b410ff61 f20015ad" },
        { "abcdbcdecdefdefgefghfghighijhijkijkljklmklmnlmnomnopnopq", "248d6a61 d20638b8 e5c02693 0c3e6039 a33ce459 64ff2167 f6ecedd4 19db06c1" },
#if ADOBE_TEST_SHA_MILLION_A_STRING
        { million_a_k, "cdc76e5c 9914fb92 81a1c7e2 84d73e67 f1809a48 a497200e 046d39cc c7112cd0" },
#endif
        { "\x68", 5, "d6d3e02a 31a84a8c aa9718ed 6c2057be 09db45e7 823eb507 9ce7a573 a3760f95" },
        { "\xbe\x27\x46\xc6\xdb\x52\x76\x5f\xdb\x2f\x88\x70\x0f\x9a\x73\x60", 123, "77ec1dc8 9c821ff2 a1279089 fa091b35 b8cd960b caf7de01 c6a76807 56beb972" },
        { "\x3e\x74\x03\x71\xc8\x10\xc2\xb9\x9f\xc0\x4e\x80\x49\x07\xef\x7c\xf2\x6b\xe2\x8b\x57\xcb\x58\xa3\xe2\xf3\xc0\x07\x16\x6e\x49\xc1\x2e\x9b\xa3\x4c\x01\x04\x06\x91\x29\xea\x76\x15\x64\x25\x45\x70\x3a\x2b\xd9\x01\xe1\x6e\xb0\xe0\x5d\xeb\xa0\x14\xeb\xff\x64\x06\xa0\x7d\x54\x36\x4e\xff\x74\x2d\xa7\x79\xb0\xb3\xa0", 611, "3e9ad646 8bbbad2a c3c2cdc2 92e018ba 5fd70b96 0cf16797 77fce708 fdb066e9" }
=======
    std::vector<unit_test_t> sha256_test_set = {
        unit_test_t("abc",
                    "ba7816bf 8f01cfea 414140de 5dae2223 b00361a3 96177a9c b410ff61 f20015ad"),
        unit_test_t("abcdbcdecdefdefgefghfghighijhijkijkljklmklmnlmnomnopnopq",
                    "248d6a61 d20638b8 e5c02693 0c3e6039 a33ce459 64ff2167 f6ecedd4 19db06c1"),
#if ADOBE_TEST_SHA_MILLION_A_STRING
        unit_test_t(million_a_k,
                    "cdc76e5c 9914fb92 81a1c7e2 84d73e67 f1809a48 a497200e 046d39cc c7112cd0"),
#endif
        unit_test_t("\x68", 5,
                    "d6d3e02a 31a84a8c aa9718ed 6c2057be 09db45e7 823eb507 9ce7a573 a3760f95"),
        unit_test_t("\xbe\x27\x46\xc6\xdb\x52\x76\x5f\xdb\x2f\x88\x70\x0f\x9a\x73\x60", 123,
                    "77ec1dc8 9c821ff2 a1279089 fa091b35 b8cd960b caf7de01 c6a76807 56beb972"),
        unit_test_t("\x3e\x74\x03\x71\xc8\x10\xc2\xb9\x9f\xc0\x4e\x80\x49\x07\xef\x7c\xf2\x6b\xe2"
                    "\x8b\x57\xcb\x58\xa3\xe2\xf3\xc0\x07\x16\x6e\x49\xc1\x2e\x9b\xa3\x4c\x01\x04"
                    "\x06\x91\x29\xea\x76\x15\x64\x25\x45\x70\x3a\x2b\xd9\x01\xe1\x6e\xb0\xe0\x5d"
                    "\xeb\xa0\x14\xeb\xff\x64\x06\xa0\x7d\x54\x36\x4e\xff\x74\x2d\xa7\x79\xb0\xb3"
                    "\xa0",
                    611, "3e9ad646 8bbbad2a c3c2cdc2 92e018ba 5fd70b96 0cf16797 77fce708 fdb066e9")
>>>>>>> f3bf7443
    };

    test_hash<adobe::sha256_t>(sha256_test_set);

    /************************** SHA-384 Unit Tests **************************/

<<<<<<< HEAD
    std::vector<unit_test_t> sha384_test_set
    {
        { "abc", "cb00753f45a35e8b b5a03d699ac65007 272c32ab0eded163 1a8b605a43ff5bed 8086072ba1e7cc23 58baeca134c825a7" },
        { "abcdefghbcdefghicdefghijdefghijkefghijklfghijklmghijklmnhijklmnoijklmnopjklmnopqklmnopqrlmnopqrsmnopqrstnopqrstu", "09330c33f71147e8 3d192fc782cd1b47 53111b173b3b05d2 2fa08086e3b0f712 fcc7c71a557e2db9 66c3e9fa91746039" },
#if ADOBE_TEST_SHA_MILLION_A_STRING
        { million_a_k, "9d0e1809716474cb 086e834e310a4a1c ed149e9c00f24852 7972cec5704c2a5b 07b8b3dc38ecc4eb ae97ddd87f3d8985" },
#endif
        { "\x10", 5, "8d17be79e32b6718 e07d8a603eb84ba0 478f7fcfd1bb9399 5f7d1149e09143ac 1ffcfc56820e469f 3878d957a15a3fe4" },
        { "\x8b\xc5\x00\xc7\x7c\xee\xd9\x87\x9d\xa9\x89\x10\x7c\xe0\xaa\xa0", 123, "d8c43b38e12e7c42 a7c9b810299fd6a7 70bef30920f17532 a898de62c7a07e42 93449c0b5fa70109 f0783211cfc4bce3" },
        { "\x68\xf5\x01\x79\x2d\xea\x97\x96\x76\x70\x22\xd9\x3d\xa7\x16\x79\x30\x99\x20\xfa\x10\x12\xae\xa3\x57\xb2\xb1\x33\x1d\x40\xa1\xd0\x3c\x41\xc2\x40\xb3\xc9\xa7\x5b\x48\x92\xf4\xc0\x72\x4b\x68\xc8\x75\x32\x1a\xb8\xcf\xe5\x02\x3b\xd3\x75\xbc\x0f\x94\xbd\x89\xfe\x04\xf2\x97\x10\x5d\x7b\x82\xff\xc0\x02\x1a\xeb\x1c\xcb\x67\x4f\x52\x44\xea\x34\x97\xde\x26\xa4\x19\x1c\x5f\x62\xe5\xe9\xa2\xd8\x08\x2f\x05\x51\xf4\xa5\x30\x68\x26\xe9\x1c\xc0\x06\xce\x1b\xf6\x0f\xf7\x19\xd4\x2f\xa5\x21\xc8\x71\xcd\x23\x94\xd9\x6e\xf4\x46\x8f\x21\x96\x6b\x41\xf2\xba\x80\xc2\x6e\x83\xa9\xe0", 1123, "5860e8de91c21578 bb4174d227898a98 e0b45c4c760f0095 49495614daedc077 5d92d11d9f8ce9b0 64eeac8dafc3a297" }
=======
    std::vector<unit_test_t> sha384_test_set {
        unit_test_t("abc", "cb00753f45a35e8b b5a03d699ac65007 272c32ab0eded163 1a8b605a43ff5bed "
                           "8086072ba1e7cc23 58baeca134c825a7"),
            unit_test_t("abcdefghbcdefghicdefghijdefghijkefghijklfghijklmghijklmnhijklmnoijklmnopjk"
                        "lmnopqklmnopqrlmnopqrsmnopqrstnopqrstu",
                        "09330c33f71147e8 3d192fc782cd1b47 53111b173b3b05d2 2fa08086e3b0f712 "
                        "fcc7c71a557e2db9 66c3e9fa91746039"),
#if ADOBE_TEST_SHA_MILLION_A_STRING
            unit_test_t(million_a_k, "9d0e1809716474cb 086e834e310a4a1c ed149e9c00f24852 "
                                     "7972cec5704c2a5b 07b8b3dc38ecc4eb ae97ddd87f3d8985"),
#endif
            unit_test_t("\x10", 5, "8d17be79e32b6718 e07d8a603eb84ba0 478f7fcfd1bb9399 "
                                   "5f7d1149e09143ac 1ffcfc56820e469f 3878d957a15a3fe4"),
            unit_test_t("\x8b\xc5\x00\xc7\x7c\xee\xd9\x87\x9d\xa9\x89\x10\x7c\xe0\xaa\xa0", 123,
                        "d8c43b38e12e7c42 a7c9b810299fd6a7 70bef30920f17532 a898de62c7a07e42 "
                        "93449c0b5fa70109 f0783211cfc4bce3"),
            unit_test_t("\x68\xf5\x01\x79\x2d\xea\x97\x96\x76\x70\x22\xd9\x3d\xa7\x16\x79\x30\x99"
                        "\x20\xfa\x10\x12\xae\xa3\x57\xb2\xb1\x33\x1d\x40\xa1\xd0\x3c\x41\xc2\x40"
                        "\xb3\xc9\xa7\x5b\x48\x92\xf4\xc0\x72\x4b\x68\xc8\x75\x32\x1a\xb8\xcf\xe5"
                        "\x02\x3b\xd3\x75\xbc\x0f\x94\xbd\x89\xfe\x04\xf2\x97\x10\x5d\x7b\x82\xff"
                        "\xc0\x02\x1a\xeb\x1c\xcb\x67\x4f\x52\x44\xea\x34\x97\xde\x26\xa4\x19\x1c"
                        "\x5f\x62\xe5\xe9\xa2\xd8\x08\x2f\x05\x51\xf4\xa5\x30\x68\x26\xe9\x1c\xc0"
                        "\x06\xce\x1b\xf6\x0f\xf7\x19\xd4\x2f\xa5\x21\xc8\x71\xcd\x23\x94\xd9\x6e"
                        "\xf4\x46\x8f\x21\x96\x6b\x41\xf2\xba\x80\xc2\x6e\x83\xa9\xe0",
                        1123, "5860e8de91c21578 bb4174d227898a98 e0b45c4c760f0095 49495614daedc077 "
                              "5d92d11d9f8ce9b0 64eeac8dafc3a297")
>>>>>>> f3bf7443
    };

    test_hash<adobe::sha384_t>(sha384_test_set);

    /************************** SHA-512 Unit Tests **************************/

<<<<<<< HEAD
    std::vector<unit_test_t> sha512_test_set =
    {
        { "abc", "ddaf35a193617aba cc417349ae204131 12e6fa4e89a97ea2 0a9eeee64b55d39a 2192992a274fc1a8 36ba3c23a3feebbd 454d4423643ce80e 2a9ac94fa54ca49f" },
        { "abcdefghbcdefghicdefghijdefghijkefghijklfghijklmghijklmnhijklmnoijklmnopjklmnopqklmnopqrlmnopqrsmnopqrstnopqrstu", "8e959b75dae313da 8cf4f72814fc143f 8f7779c6eb9f7fa1 7299aeadb6889018 501d289e4900f7e4 331b99dec4b5433a c7d329eeb6dd2654 5e96e55b874be909" },
#if ADOBE_TEST_SHA_MILLION_A_STRING
        { million_a_k, "e718483d0ce76964 4e2e42c7bc15b463 8e1f98b13b204428 5632a803afa973eb de0ff244877ea60a 4cb0432ce577c31b eb009c5c2c49aa2e 4eadb217ad8cc09b" },
#endif
        { "\xb0", 5, "d4ee29a9e9098544 6b913cf1d1376c83 6f4be2c1cf3cada0 720a6bf4857d886a 7ecb3c4e4c0fa8c7 f95214e41dc1b0d2 1b22a84cc03bf8ce 4845f34dd5bdbad4" },
        { "\x08\xec\xb5\x2e\xba\xe1\xf7\x42\x2d\xb6\x2b\xcd\x54\x26\x70\x80", 123, "ed8dc78e8b01b697 50053dbb7a0a9eda 0fb9e9d292b1ed71 5e80a7fe290a4e16 664fd913e8585440 0c5af05e6dad316b 7359b43e64f8bec3 c1f237119986bbb6" },
        { "\x3a\xdd\xec\x85\x59\x32\x16\xd1\x61\x9a\xa0\x2d\x97\x56\x97\x0b\xfc\x70\xac\xe2\x74\x4f\x7c\x6b\x27\x88\x15\x10\x28\xf7\xb6\xa2\x55\x0f\xd7\x4a\x7e\x6e\x69\xc2\xc9\xb4\x5f\xc4\x54\x96\x6d\xc3\x1d\x2e\x10\xda\x1f\x95\xce\x02\xbe\xb4\xbf\x87\x65\x57\x4c\xbd\x6e\x83\x37\xef\x42\x0a\xdc\x98\xc1\x5c\xb6\xd5\xe4\xa0\x24\x1b\xa0\x04\x6d\x25\x0e\x51\x02\x31\xca\xc2\x04\x6c\x99\x16\x06\xab\x4e\xe4\x14\x5b\xee\x2f\xf4\xbb\x12\x3a\xab\x49\x8d\x9d\x44\x79\x4f\x99\xcc\xad\x89\xa9\xa1\x62\x12\x59\xed\xa7\x0a\x5b\x6d\xd4\xbd\xd8\x77\x78\xc9\x04\x3b\x93\x84\xf5\x49\x06\x80", 1123, "32ba76fc30eaa020 8aeb50ffb5af1864 fdbf17902a4dc0a6 82c61fcea6d92b78 3267b21080301837 f59de79c6b337db2 526f8a0a510e5e53 cafed4355fe7c2f1" }
    };

    test_hash<adobe::sha512_t>(sha512_test_set);
}

/**************************************************************************************************/
=======
    std::vector<unit_test_t> sha512_test_set = {
        unit_test_t("abc", "ddaf35a193617aba cc417349ae204131 12e6fa4e89a97ea2 0a9eeee64b55d39a "
                           "2192992a274fc1a8 36ba3c23a3feebbd 454d4423643ce80e 2a9ac94fa54ca49f"),
        unit_test_t("abcdefghbcdefghicdefghijdefghijkefghijklfghijklmghijklmnhijklmnoijklmnopjklmno"
                    "pqklmnopqrlmnopqrsmnopqrstnopqrstu",
                    "8e959b75dae313da 8cf4f72814fc143f 8f7779c6eb9f7fa1 7299aeadb6889018 "
                    "501d289e4900f7e4 331b99dec4b5433a c7d329eeb6dd2654 5e96e55b874be909"),
#if ADOBE_TEST_SHA_MILLION_A_STRING
        unit_test_t(million_a_k, "e718483d0ce76964 4e2e42c7bc15b463 8e1f98b13b204428 "
                                 "5632a803afa973eb de0ff244877ea60a 4cb0432ce577c31b "
                                 "eb009c5c2c49aa2e 4eadb217ad8cc09b"),
#endif
        unit_test_t("\xb0", 5, "d4ee29a9e9098544 6b913cf1d1376c83 6f4be2c1cf3cada0 "
                               "720a6bf4857d886a 7ecb3c4e4c0fa8c7 f95214e41dc1b0d2 "
                               "1b22a84cc03bf8ce 4845f34dd5bdbad4"),
        unit_test_t("\x08\xec\xb5\x2e\xba\xe1\xf7\x42\x2d\xb6\x2b\xcd\x54\x26\x70\x80", 123,
                    "ed8dc78e8b01b697 50053dbb7a0a9eda 0fb9e9d292b1ed71 5e80a7fe290a4e16 "
                    "664fd913e8585440 0c5af05e6dad316b 7359b43e64f8bec3 c1f237119986bbb6"),
        unit_test_t("\x3a\xdd\xec\x85\x59\x32\x16\xd1\x61\x9a\xa0\x2d\x97\x56\x97\x0b\xfc\x70\xac"
                    "\xe2\x74\x4f\x7c\x6b\x27\x88\x15\x10\x28\xf7\xb6\xa2\x55\x0f\xd7\x4a\x7e\x6e"
                    "\x69\xc2\xc9\xb4\x5f\xc4\x54\x96\x6d\xc3\x1d\x2e\x10\xda\x1f\x95\xce\x02\xbe"
                    "\xb4\xbf\x87\x65\x57\x4c\xbd\x6e\x83\x37\xef\x42\x0a\xdc\x98\xc1\x5c\xb6\xd5"
                    "\xe4\xa0\x24\x1b\xa0\x04\x6d\x25\x0e\x51\x02\x31\xca\xc2\x04\x6c\x99\x16\x06"
                    "\xab\x4e\xe4\x14\x5b\xee\x2f\xf4\xbb\x12\x3a\xab\x49\x8d\x9d\x44\x79\x4f\x99"
                    "\xcc\xad\x89\xa9\xa1\x62\x12\x59\xed\xa7\x0a\x5b\x6d\xd4\xbd\xd8\x77\x78\xc9"
                    "\x04\x3b\x93\x84\xf5\x49\x06\x80",
                    1123, "32ba76fc30eaa020 8aeb50ffb5af1864 fdbf17902a4dc0a6 82c61fcea6d92b78 "
                          "3267b21080301837 f59de79c6b337db2 526f8a0a510e5e53 cafed4355fe7c2f1")
    };

    test_hash<adobe::sha512_t>(sha512_test_set);
}
>>>>>>> f3bf7443
<|MERGE_RESOLUTION|>--- conflicted
+++ resolved
@@ -22,7 +22,6 @@
 #include <adobe/string.hpp>
 #include <adobe/timer.hpp>
 
-<<<<<<< HEAD
 /**************************************************************************************************/
 
 #define ADOBE_TEST_SHA_MILLION_A_STRING 0
@@ -30,17 +29,7 @@
 /**************************************************************************************************/
 /*
     A note about this testing
-    
-=======
-/****************************************************************************************************/
-
-#define ADOBE_TEST_SHA_MILLION_A_STRING 0
-
-/****************************************************************************************************/
-/*
-    A note about this testing
-
->>>>>>> f3bf7443
+
     A lot of this testing comes from documents on the National Institute of
     Standards and Technology (NIST) website
         - http://csrc.nist.gov/cryptval/
@@ -55,37 +44,12 @@
 
     The Pseudorandomly Generated Messages Test is described in the SHAVS document.
 */
-<<<<<<< HEAD
-/**************************************************************************************************/
-=======
-/****************************************************************************************************/
->>>>>>> f3bf7443
+/**************************************************************************************************/
 
 namespace {
 
 /**************************************************************************************************/
 
-<<<<<<< HEAD
-struct unit_test_t
-{
-    unit_test_t(const char*         message,
-                boost::uint64_t     bitsize,
-                const char*         digest) :
-        message_m(message,
-                  static_cast<std::size_t>(bitsize / 8 + ((bitsize % 8 == 0) ? 0 : 1))),
-        bitsize_m(bitsize),
-        digest_m(digest)
-    { }
-
-    unit_test_t(const std::string&  message,
-                const char*         digest) :
-        message_m(message),
-        bitsize_m(std::numeric_limits<boost::uint64_t>::max()),
-        digest_m(digest)
-    { }
-
-    std::string     message_m;
-=======
 struct unit_test_t {
     unit_test_t(const char* message, boost::uint64_t bitsize, const char* digest)
         : message_m(message, static_cast<std::size_t>(bitsize / 8 + ((bitsize % 8 == 0) ? 0 : 1))),
@@ -96,15 +60,11 @@
           digest_m(digest) {}
 
     std::string message_m;
->>>>>>> f3bf7443
     boost::uint64_t bitsize_m;
     const char* digest_m;
 };
 
-<<<<<<< HEAD
-/**************************************************************************************************/
-=======
-/****************************************************************************************************/
+/**************************************************************************************************/
 
 template <typename DigestType>
 std::string digest_string(const DigestType& digest, bool spaces = true) {
@@ -128,8 +88,7 @@
     return digest_str.str();
 }
 
-/****************************************************************************************************/
->>>>>>> f3bf7443
+/**************************************************************************************************/
 
 template <typename DigestType>
 std::string digest_binary(const DigestType& digest) {
@@ -141,15 +100,8 @@
 
     digest_str.reserve(digest.size() * num_bytes + 1);
 
-<<<<<<< HEAD
-    for (auto& curdigest : digest)
-    {
-        for (int i(num_bytes - 1); i >= 0; --i)
-        {
-=======
     for (auto& curdigest : digest) {
         for (int i(num_bytes - 1); i >= 0; --i) {
->>>>>>> f3bf7443
             std::size_t shift_amt(8 * i);
 
             digest_str += char((curdigest >> shift_amt) & 0xff);
@@ -213,17 +165,12 @@
 }
 
 template <>
-<<<<<<< HEAD
-std::string pgmt_seed<adobe::sha512_t>()
-{ return "\x47\x3f\xf1\xb9\xb3\xff\xdf\xa1\x26\x69\x9a\xc7\xef\x9e\x8e\x78\x77\x73\x09\x58\x24\xc6\x42\x55\x7c\x13\x99\xd9\x8e\x42\x20\x44\x8d\xc3\x5b\x99\xbf\xdd\x44\x77\x95\x43\x92\x4c\x1c\xe9\x3b\xc5\x94\x15\x38\x89\x5d\xb9\x88\x26\x1b\x00\x77\x4b\x12\x27\x20\x39"; }
-=======
 std::string pgmt_seed<adobe::sha512_t>() {
     return "\x47\x3f\xf1\xb9\xb3\xff\xdf\xa1\x26\x69\x9a\xc7\xef\x9e\x8e\x78\x77\x73\x09\x58\x24"
            "\xc6\x42\x55\x7c\x13\x99\xd9\x8e\x42\x20\x44\x8d\xc3\x5b\x99\xbf\xdd\x44\x77\x95\x43"
            "\x92\x4c\x1c\xe9\x3b\xc5\x94\x15\x38\x89\x5d\xb9\x88\x26\x1b\x00\x77\x4b\x12\x27\x20"
            "\x39";
 }
->>>>>>> f3bf7443
 
 /**************************************************************************************************/
 
@@ -267,14 +214,8 @@
 /**************************************************************************************************/
 
 template <typename HashT, typename C> // I models Sequence
-<<<<<<< HEAD
-void test_hash(const C& container)
-{
-    typedef HashT                           hash_type;
-=======
 void test_hash(const C& container) {
     typedef HashT hash_type;
->>>>>>> f3bf7443
     typedef typename hash_type::digest_type digest_type;
 
     hash_type hash;
@@ -282,16 +223,6 @@
 
     std::cout << "*** " << typeid(hash).name() << " unit testing\n";
 
-<<<<<<< HEAD
-    for (auto& cur_test : container)
-    {
-        const std::string&          test_string(cur_test.message_m);
-        std::string::const_iterator test_string_first(test_string.begin());
-        std::string::const_iterator test_string_last(test_string.end());
-        bool                        modified_bitsize(cur_test.bitsize_m != std::numeric_limits<boost::uint64_t>::max());
-        digest_type                 hash_digest = {{0}};
-        adobe::timer_t              timer;
-=======
     for (auto& cur_test : container) {
         const std::string& test_string(cur_test.message_m);
         std::string::const_iterator test_string_first(test_string.begin());
@@ -299,36 +230,12 @@
         bool modified_bitsize(cur_test.bitsize_m != std::numeric_limits<boost::uint64_t>::max());
         digest_type hash_digest = {{0}};
         adobe::timer_t timer;
->>>>>>> f3bf7443
 
         if (modified_bitsize)
             hash_digest = hash.digest(test_string_first, cur_test.bitsize_m);
         else
             hash_digest = hash.digest(test_string_first, test_string_last);
 
-<<<<<<< HEAD
-        double      time(timer.split());
-        std::string digest(hash_type::to_string(hash_digest, true));
-        bool        test_passed(digest == cur_test.digest_m);
-
-        if (test_passed)
-        {
-            std::cout   << "    test " << static_cast<unsigned int>(++test_count) << " passed in "
-                        << time << " miliseconds (" << (time / 1e3)
-                        << " seconds)\n";
-        }
-        else
-        {
-            std::cout   << "test " << static_cast<unsigned int>(++test_count) << ":\n"
-                        << "    message length: " << static_cast<unsigned int>(test_string.size()) << " bytes ("
-                            << static_cast<unsigned int>(modified_bitsize ? cur_test.bitsize_m : test_string.size() * 8)
-                            << " bits)\n"
-                        << "    digest:         " << digest << '\n'
-                        << "    known good:     " << cur_test.digest_m << '\n'
-                        << "    same?:          " << (test_passed ? "Yes" : "NO") << '\n'
-                        << "    time to digest: " << time << " miliseconds (" << (time / 1e3) << " seconds)"
-                        << '\n';
-=======
         double time(timer.split());
         std::string digest(digest_string(hash_digest));
         bool test_passed(digest == cur_test.digest_m);
@@ -348,7 +255,6 @@
                       << "    same?:          " << (test_passed ? "Yes" : "NO") << '\n'
                       << "    time to digest: " << time << " miliseconds (" << (time / 1e3)
                       << " seconds)" << '\n';
->>>>>>> f3bf7443
         }
 
         BOOST_CHECK(test_passed);
@@ -367,18 +273,12 @@
 
 /**************************************************************************************************/
 
-<<<<<<< HEAD
-BOOST_AUTO_TEST_CASE(sha)
-{
-=======
 BOOST_AUTO_TEST_CASE(sha) {
->>>>>>> f3bf7443
 #if ADOBE_TEST_SHA_MILLION_A_STRING
     const std::string million_a_k(1000000, 'a');
 #endif
 
-<<<<<<< HEAD
-   /************************** SHA-1 Unit Tests **************************/
+    /************************** SHA-1 Unit Tests **************************/
 
     std::vector<unit_test_t> sha1_test_set =
     {
@@ -393,38 +293,12 @@
         { "\x98", 5, "29826b00 3b906e66 0eff4027 ce98af35 31ac75ba" },
         { "\x49\xb2\xae\xc2\x59\x4b\xbe\x3a\x3b\x11\x75\x42\xd9\x4a\xc8\x80", 123, "6239781e 03729919 c01955b3 ffa8acb6 0b988340" },
         { "\x65\xf9\x32\x99\x5b\xa4\xce\x2c\xb1\xb4\xa2\xe7\x1a\xe7\x02\x20\xaa\xce\xc8\x96\x2d\xd4\x49\x9c\xbd\x7c\x88\x7a\x94\xea\xaa\x10\x1e\xa5\xaa\xbc\x52\x9b\x4e\x7e\x43\x66\x5a\x5a\xf2\xcd\x03\xfe\x67\x8e\xa6\xa5\x00\x5b\xba\x3b\x08\x22\x04\xc2\x8b\x91\x09\xf4\x69\xda\xc9\x2a\xaa\xb3\xaa\x7c\x11\xa1\xb3\x2a\xe0", 611, "8c5b2a5d dae5a97f c7f9d856 61c672ad bf7933d4" }
-=======
-    /************************** SHA-1 Unit Tests **************************/
-
-    std::vector<unit_test_t> sha1_test_set = {
-        unit_test_t("abc", "a9993e36 4706816a ba3e2571 7850c26c 9cd0d89d"),
-        unit_test_t("abcdbcdecdefdefgefghfghighijhijkijkljklmklmnlmnomnopnopq",
-                    "84983e44 1c3bd26e baae4aa1 f95129e5 e54670f1"),
-#if ADOBE_TEST_SHA_MILLION_A_STRING
-        unit_test_t(million_a_k, "34aa973c d4c4daa4 f61eeb2b dbad2731 6534016f"),
-#endif
-        unit_test_t("The quick brown fox jumps over the lazy dog",
-                    "2fd4e1c6 7a2d28fc ed849ee1 bb76e739 1b93eb12"),
-        unit_test_t("The quick brown fox jumps over the lazy cog",
-                    "de9f2c7f d25e1b3a fad3e85a 0bd17d9b 100db4b3"),
-        unit_test_t("", "da39a3ee 5e6b4b0d 3255bfef 95601890 afd80709"),
-        unit_test_t("\x98", 5, "29826b00 3b906e66 0eff4027 ce98af35 31ac75ba"),
-        unit_test_t("\x49\xb2\xae\xc2\x59\x4b\xbe\x3a\x3b\x11\x75\x42\xd9\x4a\xc8\x80", 123,
-                    "6239781e 03729919 c01955b3 ffa8acb6 0b988340"),
-        unit_test_t("\x65\xf9\x32\x99\x5b\xa4\xce\x2c\xb1\xb4\xa2\xe7\x1a\xe7\x02\x20\xaa\xce\xc8"
-                    "\x96\x2d\xd4\x49\x9c\xbd\x7c\x88\x7a\x94\xea\xaa\x10\x1e\xa5\xaa\xbc\x52\x9b"
-                    "\x4e\x7e\x43\x66\x5a\x5a\xf2\xcd\x03\xfe\x67\x8e\xa6\xa5\x00\x5b\xba\x3b\x08"
-                    "\x22\x04\xc2\x8b\x91\x09\xf4\x69\xda\xc9\x2a\xaa\xb3\xaa\x7c\x11\xa1\xb3\x2a"
-                    "\xe0",
-                    611, "8c5b2a5d dae5a97f c7f9d856 61c672ad bf7933d4")
->>>>>>> f3bf7443
     };
 
     test_hash<adobe::sha1_t>(sha1_test_set);
 
     /************************** SHA-224 Unit Tests **************************/
 
-<<<<<<< HEAD
     std::vector<unit_test_t> sha224_test_set =
     {
         { "abc", "23097d22 3405d822 8642a477 bda255b3 2aadbce4 bda0b3f7 e36c9da7" },
@@ -435,31 +309,12 @@
         { "\x68", 5, "e3b04855 2c3c387b cab37f6e b06bb79b 96a4aee5 ff27f515 31a9551c" },
         { "\xf0\x70\x06\xf2\x5a\x0b\xea\x68\xcd\x76\xa2\x95\x87\xc2\x8d\xa0", 123, "1b01db6c b4a9e43d ed1516be b3db0b87 b6d1ea43 187462c6 08137150" },
         { "\xa2\xbe\x6e\x46\x32\x81\x09\x02\x94\xd9\xce\x94\x82\x65\x69\x42\x3a\x3a\x30\x5e\xd5\xe2\x11\x6c\xd4\xa4\xc9\x87\xfc\x06\x57\x00\x64\x91\xb1\x49\xcc\xd4\xb5\x11\x30\xac\x62\xb1\x9d\xc2\x48\xc7\x44\x54\x3d\x20\xcd\x39\x52\xdc\xed\x1f\x06\xcc\x3b\x18\xb9\x1f\x3f\x55\x63\x3e\xcc\x30\x85\xf4\x90\x70\x60\xd2\xe0", 611, "54bea6ea b8195a2e b0a7906a 4b4a8766 66300eef bd1f3b84 74f9cd57" }
-=======
-    std::vector<unit_test_t> sha224_test_set = {
-        unit_test_t("abc", "23097d22 3405d822 8642a477 bda255b3 2aadbce4 bda0b3f7 e36c9da7"),
-        unit_test_t("abcdbcdecdefdefgefghfghighijhijkijkljklmklmnlmnomnopnopq",
-                    "75388b16 512776cc 5dba5da1 fd890150 b0c6455c b4f58b19 52522525"),
-#if ADOBE_TEST_SHA_MILLION_A_STRING
-        unit_test_t(million_a_k, "20794655 980c91d8 bbb4c1ea 97618a4b f03f4258 1948b2ee 4ee7ad67"),
-#endif
-        unit_test_t("\x68", 5, "e3b04855 2c3c387b cab37f6e b06bb79b 96a4aee5 ff27f515 31a9551c"),
-        unit_test_t("\xf0\x70\x06\xf2\x5a\x0b\xea\x68\xcd\x76\xa2\x95\x87\xc2\x8d\xa0", 123,
-                    "1b01db6c b4a9e43d ed1516be b3db0b87 b6d1ea43 187462c6 08137150"),
-        unit_test_t("\xa2\xbe\x6e\x46\x32\x81\x09\x02\x94\xd9\xce\x94\x82\x65\x69\x42\x3a\x3a\x30"
-                    "\x5e\xd5\xe2\x11\x6c\xd4\xa4\xc9\x87\xfc\x06\x57\x00\x64\x91\xb1\x49\xcc\xd4"
-                    "\xb5\x11\x30\xac\x62\xb1\x9d\xc2\x48\xc7\x44\x54\x3d\x20\xcd\x39\x52\xdc\xed"
-                    "\x1f\x06\xcc\x3b\x18\xb9\x1f\x3f\x55\x63\x3e\xcc\x30\x85\xf4\x90\x70\x60\xd2"
-                    "\xe0",
-                    611, "54bea6ea b8195a2e b0a7906a 4b4a8766 66300eef bd1f3b84 74f9cd57")
->>>>>>> f3bf7443
     };
 
     test_hash<adobe::sha224_t>(sha224_test_set);
 
     /************************** SHA-256 Unit Tests **************************/
 
-<<<<<<< HEAD
     std::vector<unit_test_t> sha256_test_set =
     {
         { "abc", "ba7816bf 8f01cfea 414140de 5dae2223 b00361a3 96177a9c b410ff61 f20015ad" },
@@ -470,34 +325,12 @@
         { "\x68", 5, "d6d3e02a 31a84a8c aa9718ed 6c2057be 09db45e7 823eb507 9ce7a573 a3760f95" },
         { "\xbe\x27\x46\xc6\xdb\x52\x76\x5f\xdb\x2f\x88\x70\x0f\x9a\x73\x60", 123, "77ec1dc8 9c821ff2 a1279089 fa091b35 b8cd960b caf7de01 c6a76807 56beb972" },
         { "\x3e\x74\x03\x71\xc8\x10\xc2\xb9\x9f\xc0\x4e\x80\x49\x07\xef\x7c\xf2\x6b\xe2\x8b\x57\xcb\x58\xa3\xe2\xf3\xc0\x07\x16\x6e\x49\xc1\x2e\x9b\xa3\x4c\x01\x04\x06\x91\x29\xea\x76\x15\x64\x25\x45\x70\x3a\x2b\xd9\x01\xe1\x6e\xb0\xe0\x5d\xeb\xa0\x14\xeb\xff\x64\x06\xa0\x7d\x54\x36\x4e\xff\x74\x2d\xa7\x79\xb0\xb3\xa0", 611, "3e9ad646 8bbbad2a c3c2cdc2 92e018ba 5fd70b96 0cf16797 77fce708 fdb066e9" }
-=======
-    std::vector<unit_test_t> sha256_test_set = {
-        unit_test_t("abc",
-                    "ba7816bf 8f01cfea 414140de 5dae2223 b00361a3 96177a9c b410ff61 f20015ad"),
-        unit_test_t("abcdbcdecdefdefgefghfghighijhijkijkljklmklmnlmnomnopnopq",
-                    "248d6a61 d20638b8 e5c02693 0c3e6039 a33ce459 64ff2167 f6ecedd4 19db06c1"),
-#if ADOBE_TEST_SHA_MILLION_A_STRING
-        unit_test_t(million_a_k,
-                    "cdc76e5c 9914fb92 81a1c7e2 84d73e67 f1809a48 a497200e 046d39cc c7112cd0"),
-#endif
-        unit_test_t("\x68", 5,
-                    "d6d3e02a 31a84a8c aa9718ed 6c2057be 09db45e7 823eb507 9ce7a573 a3760f95"),
-        unit_test_t("\xbe\x27\x46\xc6\xdb\x52\x76\x5f\xdb\x2f\x88\x70\x0f\x9a\x73\x60", 123,
-                    "77ec1dc8 9c821ff2 a1279089 fa091b35 b8cd960b caf7de01 c6a76807 56beb972"),
-        unit_test_t("\x3e\x74\x03\x71\xc8\x10\xc2\xb9\x9f\xc0\x4e\x80\x49\x07\xef\x7c\xf2\x6b\xe2"
-                    "\x8b\x57\xcb\x58\xa3\xe2\xf3\xc0\x07\x16\x6e\x49\xc1\x2e\x9b\xa3\x4c\x01\x04"
-                    "\x06\x91\x29\xea\x76\x15\x64\x25\x45\x70\x3a\x2b\xd9\x01\xe1\x6e\xb0\xe0\x5d"
-                    "\xeb\xa0\x14\xeb\xff\x64\x06\xa0\x7d\x54\x36\x4e\xff\x74\x2d\xa7\x79\xb0\xb3"
-                    "\xa0",
-                    611, "3e9ad646 8bbbad2a c3c2cdc2 92e018ba 5fd70b96 0cf16797 77fce708 fdb066e9")
->>>>>>> f3bf7443
     };
 
     test_hash<adobe::sha256_t>(sha256_test_set);
 
     /************************** SHA-384 Unit Tests **************************/
 
-<<<<<<< HEAD
     std::vector<unit_test_t> sha384_test_set
     {
         { "abc", "cb00753f45a35e8b b5a03d699ac65007 272c32ab0eded163 1a8b605a43ff5bed 8086072ba1e7cc23 58baeca134c825a7" },
@@ -508,41 +341,12 @@
         { "\x10", 5, "8d17be79e32b6718 e07d8a603eb84ba0 478f7fcfd1bb9399 5f7d1149e09143ac 1ffcfc56820e469f 3878d957a15a3fe4" },
         { "\x8b\xc5\x00\xc7\x7c\xee\xd9\x87\x9d\xa9\x89\x10\x7c\xe0\xaa\xa0", 123, "d8c43b38e12e7c42 a7c9b810299fd6a7 70bef30920f17532 a898de62c7a07e42 93449c0b5fa70109 f0783211cfc4bce3" },
         { "\x68\xf5\x01\x79\x2d\xea\x97\x96\x76\x70\x22\xd9\x3d\xa7\x16\x79\x30\x99\x20\xfa\x10\x12\xae\xa3\x57\xb2\xb1\x33\x1d\x40\xa1\xd0\x3c\x41\xc2\x40\xb3\xc9\xa7\x5b\x48\x92\xf4\xc0\x72\x4b\x68\xc8\x75\x32\x1a\xb8\xcf\xe5\x02\x3b\xd3\x75\xbc\x0f\x94\xbd\x89\xfe\x04\xf2\x97\x10\x5d\x7b\x82\xff\xc0\x02\x1a\xeb\x1c\xcb\x67\x4f\x52\x44\xea\x34\x97\xde\x26\xa4\x19\x1c\x5f\x62\xe5\xe9\xa2\xd8\x08\x2f\x05\x51\xf4\xa5\x30\x68\x26\xe9\x1c\xc0\x06\xce\x1b\xf6\x0f\xf7\x19\xd4\x2f\xa5\x21\xc8\x71\xcd\x23\x94\xd9\x6e\xf4\x46\x8f\x21\x96\x6b\x41\xf2\xba\x80\xc2\x6e\x83\xa9\xe0", 1123, "5860e8de91c21578 bb4174d227898a98 e0b45c4c760f0095 49495614daedc077 5d92d11d9f8ce9b0 64eeac8dafc3a297" }
-=======
-    std::vector<unit_test_t> sha384_test_set {
-        unit_test_t("abc", "cb00753f45a35e8b b5a03d699ac65007 272c32ab0eded163 1a8b605a43ff5bed "
-                           "8086072ba1e7cc23 58baeca134c825a7"),
-            unit_test_t("abcdefghbcdefghicdefghijdefghijkefghijklfghijklmghijklmnhijklmnoijklmnopjk"
-                        "lmnopqklmnopqrlmnopqrsmnopqrstnopqrstu",
-                        "09330c33f71147e8 3d192fc782cd1b47 53111b173b3b05d2 2fa08086e3b0f712 "
-                        "fcc7c71a557e2db9 66c3e9fa91746039"),
-#if ADOBE_TEST_SHA_MILLION_A_STRING
-            unit_test_t(million_a_k, "9d0e1809716474cb 086e834e310a4a1c ed149e9c00f24852 "
-                                     "7972cec5704c2a5b 07b8b3dc38ecc4eb ae97ddd87f3d8985"),
-#endif
-            unit_test_t("\x10", 5, "8d17be79e32b6718 e07d8a603eb84ba0 478f7fcfd1bb9399 "
-                                   "5f7d1149e09143ac 1ffcfc56820e469f 3878d957a15a3fe4"),
-            unit_test_t("\x8b\xc5\x00\xc7\x7c\xee\xd9\x87\x9d\xa9\x89\x10\x7c\xe0\xaa\xa0", 123,
-                        "d8c43b38e12e7c42 a7c9b810299fd6a7 70bef30920f17532 a898de62c7a07e42 "
-                        "93449c0b5fa70109 f0783211cfc4bce3"),
-            unit_test_t("\x68\xf5\x01\x79\x2d\xea\x97\x96\x76\x70\x22\xd9\x3d\xa7\x16\x79\x30\x99"
-                        "\x20\xfa\x10\x12\xae\xa3\x57\xb2\xb1\x33\x1d\x40\xa1\xd0\x3c\x41\xc2\x40"
-                        "\xb3\xc9\xa7\x5b\x48\x92\xf4\xc0\x72\x4b\x68\xc8\x75\x32\x1a\xb8\xcf\xe5"
-                        "\x02\x3b\xd3\x75\xbc\x0f\x94\xbd\x89\xfe\x04\xf2\x97\x10\x5d\x7b\x82\xff"
-                        "\xc0\x02\x1a\xeb\x1c\xcb\x67\x4f\x52\x44\xea\x34\x97\xde\x26\xa4\x19\x1c"
-                        "\x5f\x62\xe5\xe9\xa2\xd8\x08\x2f\x05\x51\xf4\xa5\x30\x68\x26\xe9\x1c\xc0"
-                        "\x06\xce\x1b\xf6\x0f\xf7\x19\xd4\x2f\xa5\x21\xc8\x71\xcd\x23\x94\xd9\x6e"
-                        "\xf4\x46\x8f\x21\x96\x6b\x41\xf2\xba\x80\xc2\x6e\x83\xa9\xe0",
-                        1123, "5860e8de91c21578 bb4174d227898a98 e0b45c4c760f0095 49495614daedc077 "
-                              "5d92d11d9f8ce9b0 64eeac8dafc3a297")
->>>>>>> f3bf7443
     };
 
     test_hash<adobe::sha384_t>(sha384_test_set);
 
     /************************** SHA-512 Unit Tests **************************/
 
-<<<<<<< HEAD
     std::vector<unit_test_t> sha512_test_set =
     {
         { "abc", "ddaf35a193617aba cc417349ae204131 12e6fa4e89a97ea2 0a9eeee64b55d39a 2192992a274fc1a8 36ba3c23a3feebbd 454d4423643ce80e 2a9ac94fa54ca49f" },
@@ -558,38 +362,4 @@
     test_hash<adobe::sha512_t>(sha512_test_set);
 }
 
-/**************************************************************************************************/
-=======
-    std::vector<unit_test_t> sha512_test_set = {
-        unit_test_t("abc", "ddaf35a193617aba cc417349ae204131 12e6fa4e89a97ea2 0a9eeee64b55d39a "
-                           "2192992a274fc1a8 36ba3c23a3feebbd 454d4423643ce80e 2a9ac94fa54ca49f"),
-        unit_test_t("abcdefghbcdefghicdefghijdefghijkefghijklfghijklmghijklmnhijklmnoijklmnopjklmno"
-                    "pqklmnopqrlmnopqrsmnopqrstnopqrstu",
-                    "8e959b75dae313da 8cf4f72814fc143f 8f7779c6eb9f7fa1 7299aeadb6889018 "
-                    "501d289e4900f7e4 331b99dec4b5433a c7d329eeb6dd2654 5e96e55b874be909"),
-#if ADOBE_TEST_SHA_MILLION_A_STRING
-        unit_test_t(million_a_k, "e718483d0ce76964 4e2e42c7bc15b463 8e1f98b13b204428 "
-                                 "5632a803afa973eb de0ff244877ea60a 4cb0432ce577c31b "
-                                 "eb009c5c2c49aa2e 4eadb217ad8cc09b"),
-#endif
-        unit_test_t("\xb0", 5, "d4ee29a9e9098544 6b913cf1d1376c83 6f4be2c1cf3cada0 "
-                               "720a6bf4857d886a 7ecb3c4e4c0fa8c7 f95214e41dc1b0d2 "
-                               "1b22a84cc03bf8ce 4845f34dd5bdbad4"),
-        unit_test_t("\x08\xec\xb5\x2e\xba\xe1\xf7\x42\x2d\xb6\x2b\xcd\x54\x26\x70\x80", 123,
-                    "ed8dc78e8b01b697 50053dbb7a0a9eda 0fb9e9d292b1ed71 5e80a7fe290a4e16 "
-                    "664fd913e8585440 0c5af05e6dad316b 7359b43e64f8bec3 c1f237119986bbb6"),
-        unit_test_t("\x3a\xdd\xec\x85\x59\x32\x16\xd1\x61\x9a\xa0\x2d\x97\x56\x97\x0b\xfc\x70\xac"
-                    "\xe2\x74\x4f\x7c\x6b\x27\x88\x15\x10\x28\xf7\xb6\xa2\x55\x0f\xd7\x4a\x7e\x6e"
-                    "\x69\xc2\xc9\xb4\x5f\xc4\x54\x96\x6d\xc3\x1d\x2e\x10\xda\x1f\x95\xce\x02\xbe"
-                    "\xb4\xbf\x87\x65\x57\x4c\xbd\x6e\x83\x37\xef\x42\x0a\xdc\x98\xc1\x5c\xb6\xd5"
-                    "\xe4\xa0\x24\x1b\xa0\x04\x6d\x25\x0e\x51\x02\x31\xca\xc2\x04\x6c\x99\x16\x06"
-                    "\xab\x4e\xe4\x14\x5b\xee\x2f\xf4\xbb\x12\x3a\xab\x49\x8d\x9d\x44\x79\x4f\x99"
-                    "\xcc\xad\x89\xa9\xa1\x62\x12\x59\xed\xa7\x0a\x5b\x6d\xd4\xbd\xd8\x77\x78\xc9"
-                    "\x04\x3b\x93\x84\xf5\x49\x06\x80",
-                    1123, "32ba76fc30eaa020 8aeb50ffb5af1864 fdbf17902a4dc0a6 82c61fcea6d92b78 "
-                          "3267b21080301837 f59de79c6b337db2 526f8a0a510e5e53 cafed4355fe7c2f1")
-    };
-
-    test_hash<adobe::sha512_t>(sha512_test_set);
-}
->>>>>>> f3bf7443
+/**************************************************************************************************/